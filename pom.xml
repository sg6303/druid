--- conflicted
+++ resolved
@@ -4,11 +4,7 @@
 
 	<groupId>com.alibaba</groupId>
 	<artifactId>druid</artifactId>
-<<<<<<< HEAD
-	<version>0.2.24-SNAPSHOT</version>
-=======
 	<version>0.2.26-SNAPSHOT</version>
->>>>>>> 26419df2
 
 	<packaging>jar</packaging>
 	<name>druid</name>
@@ -530,12 +526,6 @@
 			<version>2.0.2</version>
 			<scope>test</scope>
 		</dependency>
-<<<<<<< HEAD
-		<dependency>
-			<groupId>com.alibaba</groupId>
-			<artifactId>fastjson</artifactId>
-			<version>1.1.29</version>
-=======
 		
 		<dependency>
 			<groupId>org.javasimon</groupId>
@@ -559,7 +549,6 @@
 			<groupId>com.google.guava</groupId>
 			<artifactId>guava</artifactId>
 			<version>14.0.1</version>
->>>>>>> 26419df2
 			<scope>test</scope>
 		</dependency>
 	</dependencies>
