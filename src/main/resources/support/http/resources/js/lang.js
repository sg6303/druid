<<<<<<< HEAD
$.namespace("druid.lang");
druid.lang = function() {
	var LANG_EN = 0;
	var LANG_CN = 1;
	var lang = {
		'Index' : ['Index','首页'],
		'DataSource' : ['DataSource', '数据源'],
		'SQL' : ['SQL','SQL监控'],
		'Wall' : ['Wall' , 'SQL防火墙'],
		'WebApp' : ['WebApp' , 'Web应用'],
		'WebURI' : ['WebURI' , 'URI监控'],
		'Web Session' : ['Web Session' , 'Session监控'],
		'Spring' : ['Spring' , 'spring监控'],
		'JSON API' : ['JSON API' , 'JSON API'],
		'ResetAll' : ['Reset All' , '重置'],
		
		'StatIndex' : ['Stat Index', '统计索引'],
		'ViewJSONAPI' : ['View JSON API','查看JSON API'],
		'Version' : ['Version' , '版本'],
		'Drivers' : ['Drivers' , '驱动'],
		'ResetEnable' : ['ResetEnable' , '是否允许重置'],
		'ResetCount' : ['ResetCount' , '重置次数'],
		'JavaVersion' : ['JavaVersion' , 'java版本'],
		'JavaVMName' : ['JavaVMName' , 'jvm名称'],
		'JavaClassPath' : ['JavaClassPath' , 'classpath路径'],
		'StartTime' : ['StartTime' , '启动时间'],
		
		'DataSourceStatList' : ['DataSourceStat List' , '数据源列表'],
		'UserName' : ['UserName', '用户名'],
		'URL' : ['URL', '连接地址'],
		'DbType' : ['DbType', '数据库类型'],
		'DriverClassName' : ['DriverClassName', '驱动类名'],
		'FilterClassNames' : ['FilterClassNames', 'filter类名'],
		'TestOnBorrow' : ['TestOnBorrow', '获取连接时检测'],
		'TestWhileIdle' : ['TestWhileIdle', '空闲时检测'],
		'TestOnReturn' : ['TestOnReturn', '连接放回连接池时检测'],
		'InitialSize' : ['InitialSize', '初始化连接大小'],
		'MinIdle' : ['MinIdle', '最小空闲连接数'],
		'MaxActive' : ['MaxActive', '最大连接数'],
		'QueryTimeout' : ['QueryTimeout', '查询超时时间'],
		'TransactionQueryTimeout' : ['TransactionQueryTimeout', '事务查询超时时间'],//
		'LoginTimeout' : ['LoginTimeout', '登录超时时间'],//
		'ValidConnectionCheckerClassName' : ['ValidConnectionCheckerClassName', '连接有效性检查类名'],
		'ExceptionSorterClassName' : ['ExceptionSorterClassName', 'ExceptionSorter类名'],//
		'DefaultAutoCommit' : ['DefaultAutoCommit', '默认autocommit设置'],
		'DefaultReadOnly' : ['DefaultReadOnly', '默认只读设置'],
		'DefaultTransactionIsolation' : ['DefaultTransactionIsolation', '默认事务隔离'],//
		'NotEmptyWaitCount' : ['NotEmptyWaitCount', '等待次数'],//
		'NotEmptyWaitMillis' : ['NotEmptyWaitMillis', '等待最大时长'],//
		'WaitThreadCount' : ['WaitThreadCount', '等待线程数量'],
		'StartTransactionCount' : ['StartTransactionCount', '事务启动数'],//
		'TransactionHistogram' : ['TransactionHistogram', '事务时间分布'],//
		'PoolingCount' : ['PoolingCount', '池中连接数'],//
		'PoolingPeak' : ['PoolingPeak', '池中连接数峰值'],//
		'PoolingPeakTime' : ['PoolingPeakTime', '池中连接数峰值时间'],////
		'ActiveCount' : ['ActiveCount', '活跃连接数'],
		'ActivePeak' : ['ActivePeak', '活跃连接数峰值'],//
		'ActivePeakTime' : ['ActivePeakTime', '活跃连接数峰值时间'],
		'LogicConnectCount' : ['LogicConnectCount', '逻辑连接打开次数'],
		'LogicCloseCount' : ['LogicCloseCount', '逻辑连接关闭次数'],
		'LogicConnectErrorCount' : ['LogicConnectErrorCount', '逻辑连接错误次数'],
		'PhysicalConnectCount' : ['PhysicalConnectCount', '物理连接打开次数'],
		'PhysicalCloseCount' : ['PhysicalCloseCount', '物理关闭数量'],
		'PhysicalConnectErrorCount' : ['PhysicalConnectErrorCount', '物理连接错误次数'],
		'ExecuteCount' : ['ExecuteCount', '执行数'],
		'ErrorCount' : ['ErrorCount', '错误数'],
		'CommitCount' : ['CommitCount', '提交数'],
		'RollbackCount' : ['RollbackCount', '回滚数'],
		'PSCacheAccessCount' : ['PSCacheAccessCount', 'PSCache访问次数'],
		'PSCacheHitCount' : ['PSCacheHitCount', 'PSCache命中次数'],
		'PSCacheMissCount' : ['PSCacheMissCount', 'PSCache丢失次数'],//
		'ConnectionHoldTimeHistogram' : ['ConnectionHoldTimeHistogram', '连接持有时间分布'],
		'ClobOpenCount' : ['ClobOpenCount', 'Clob打开次数'],
		'BlobOpenCount' : ['BlobOpenCount', 'Blob打开次数'],
		
		'UserNameDesc' : ['Specify the username used when creating a new connection.', '指定建立连接是使用的用户名'],
		'URLDesc' : ['The JDBC driver connection URL', 'jdbc连接字符串'],
		'DbTypeDesc' : ['database type', '数据库类型'],
		'DriverClassNameDesc' : ['The fully qualifed name of the JDBC driver class', 'jdbc驱动的类名'],
		'FilterClassNamesDesc' : ['All the fully qualifed name of the filter classes', 'filter的类名'],
		'TestOnBorrowDesc' : ['	Test or not when borrow a connection', '是否在获得连接后检测其可用性'],
		'TestWhileIdleDesc' : ['Test or not when a connection is idle for a while', '是否在连接空闲一段时间后检测其可用性'],
		'TestOnReturnDesc' : ['Test or not when return a connection', '是否在连接放回连接池后检测其可用性'],
		'InitialSizeDesc' : ['The size of datasource connections to create when initial a datasource', '连接池建立时创建的初始化连接数'],
		'MinIdleDesc' : ['The minimum number of connections a pool should hold. ', '连接池中最小的活跃连接数'],
		'MaxActiveDesc' : ['The maximum number of connections for a pool', '连接池中最大的活跃连接数'],
		'QueryTimeoutDesc' : ['', '查询超时时间'],
		'TransactionQueryTimeoutDesc' : ['', '事务查询超时时间'],
		'LoginTimeoutDesc' : ['', ''],///
		'ValidConnectionCheckerClassNameDesc' : ['', ''],
		'ExceptionSorterClassNameDesc' : ['', ''],
		'DefaultAutoCommitDesc' : ['', ''],
		'DefaultReadOnlyDesc' : ['', ''],
		'DefaultTransactionIsolationDesc' : ['', ''],
		'NotEmptyWaitCountDesc' : ['Total times for wait to get a connection', '获取连接时最多等待多少次'],//
		'NotEmptyWaitMillisDesc' : ['Total millins for wait to get a connection', '获取连接时最多等待多长时间'],
		'WaitThreadCountDesc' : ['The current waiting thread count', '当前等待获取连接的线程数'],
		'StartTransactionCountDesc' : ['The count of start transaction', '事务开始的个数'],
		'TransactionHistogramDesc' : ['The histogram values of transaction time, [0-10 ms, 10-100 ms, 100-1 s, 1-10 s, 10-100 s, >100 s]', '事务运行时间分布，分布区间为[0-10 ms, 10-100 ms, 100-1 s, 1-10 s, 10-100 s, >100 s]'],
		'PoolingCountDesc' : ['The current usefull connection count', '当前连接池中的数目'],//
		'PoolingPeakDesc' : ['The usefull connection peak count', '连接池中数目的峰值'],
		'PoolingPeakTimeDesc' : ['The usefull connection peak time', '连接池数目峰值出现的时间'],
		'ActiveCountDesc' : ['The current active connection count', '当前连接池中活跃连接数'],
		'ActivePeakDesc' : ['The current active connection peak count', '连接池中活跃连接数峰值'],
		'ActivePeakTimeDesc' : ['The active connection peak time', '活跃连接池峰值出现的时间'],
		'LogicConnectCountDesc' : ['Total connect times from datasource', '产生的逻辑连接建立总数'],
		'LogicCloseCountDesc' : ['Total close connect times from datasource', '产生的逻辑连接关闭总数'],
		'LogicConnectErrorCountDesc' : ['Total connect error times', '产生的逻辑连接出错总数'],
		'PhysicalConnectCountDesc' : ['Create physical connnection count', '产生的物理连接建立总数'],
		'PhysicalCloseCountDesc' : ['Close physical connnection count', '产生的物理关闭总数'],
		'PhysicalConnectErrorCountDesc' : ['Total physical connect error times', '产生的物理连接失败总数'],
		'ExecuteCountDesc' : ['', ''],
		'ErrorCountDesc' : ['', ''],
		'CommitCountDesc' : ['', ''],
		'RollbackCountDesc' : ['', ''],
		'PSCacheAccessCountDesc' : ['PerpareStatement access count', 'PSCache访问总数'],
		'PSCacheHitCountDesc' : ['PerpareStatement hit count', 'PSCache命中次数'],
		'PSCacheMissCountDesc' : ['PerpareStatement miss count', 'PSCache丢失次数'],//
		'ConnectionHoldTimeHistogramDesc' : ['The histogram values of connection hold time, [0-1 ms, 1-10 ms, 10-100 ms, 100ms-1s, 1-10 s, 10-100 s, 100-1000 s, >1000 s]', '连接持有时间分布，分布区间为[0-1 ms, 1-10 ms, 10-100 ms, 100ms-1s, 1-10 s, 10-100 s, 100-1000 s, >1000 s]'],
		'ClobOpenCountDesc' : ['', 'Clob打开数'],
		'BlobOpenCountDesc' : ['', 'Blob打开数'],
		/**spring-detail*/
		'Class' : ['Class', 'Class'],
		'Method' : ['Method', 'Method'],
		'ExecuteErrorCount' : ['ExecuteErrorCount', '执行出错数'],
		'ExecuteTimeMillis' : ['ExecuteTimeMillis', '执行时间'],
		'RunningCount' : ['RunningCount', '执行中'],
		'ConcurrentMax' : ['ConcurrentMax', '最大并发'],
		'JdbcExecuteCount' : ['JdbcExecuteCount', 'Jdbc执行数'],
		'JdbcExecuteErrorCount' : ['JdbcExecuteErrorCount', 'Jdbc出错数'],
		'JdbcExecuteTimeMillis' : ['JdbcExecuteTimeMillis', 'Jdbc时间'],
		'JdbcCommitCount' : ['JdbcCommitCount', '事务提交数'],
		'JdbcRollbackCount' : ['JdbcRollbackCount', '事务回滚数'],
		'JdbcFetchRowCount' : ['JdbcFetchRowCount', '读取行数'],
		'JdbcUpdateCount' : ['JdbcUpdateCount', '更新行数'],
		'JdbcPoolConnectionOpenCount' : ['JdbcPoolConnectionOpenCount', '连接池获取连接次数'],
		'JdbcPoolConnectionCloseCount' : ['JdbcPoolConnectionCloseCount', '连接池关闭连接次数'],
		'JdbcResultSetOpenCount' : ['JdbcResultSetOpenCount', 'ResultSet打开次数'],
		'JdbcResultSetCloseCount' : ['JdbcResultSetCloseCount', 'ResultSet关闭次数'],
		/**sql-detail*/
		'ParseView' : ['ParseView', '解析信息'],//
		'Tables' : [' Tables', '表'],
		'Fields' : ['Fields', '字段'],
		'Coditions' : ['Coditions', '条件'],
		'Relationships' : ['Relationships', '关联'],
		'OrderByColumns' : ['OrderByColumns', '排序字段'],
		'LastSlowView' : ['LastSlowView', '最后慢查询'],
		'MaxTimespan' : ['MaxTimespan', '最慢'],
		'MaxTimespanOccurTime' : ['MaxTimespanOccurTime', '最慢发生时间'],
		'LastSlowParameters' : ['LastSlowParameters', '最后慢查询参数'],
		'LastErrorView' : ['LastErrorView', '最后错误视图'],
		'LastErrorMessage' : ['LastErrorMessage', '最后错误信息'],
		'LastErrorClass' : ['LastErrorClass', '最后错误类'],
		'LastErrorTime' : ['LastErrorTime', '最后错误时间'],
		'LastErrorStackTrace' : ['LastErrorStackTrace', '最后错误堆栈'],
		'OtherView' : ['OtherView', '其他信息'],
		'BatchSizeMax' : ['BatchSizeMax', '批处理最大值'],////
		'BatchSizeTotal' : ['BatchSizeTotal', '批处理总数'],//
		'ReaderOpenCount' : ['ReaderOpenCount', 'reader打开次数'],//
		'InputStreamOpenCount' : ['InputStreamOpenCount', 'inputstream打开次数'],
		'ReadStringLength' : ['ReadStringLength', '读取字符串长度'],//
		'ReadBytesLength' : ['ReadBytesLength', '读取字节长度'],//
		
		'ExecHisto':['ExecHisto','执行时间分布'],
		'ExecRsHisto':['ExecRsHisto','执行+RS时分布'],
		'FetchRowHisto':['FetchRowHisto','读取行数分布'],
		'UpdateHisto':['UpdateHisto','更新行数分布'],
		'InTransactionCount' : ['InTransactionCount','事务中次数'],
		'MaxTimespanDesc' : ['Execute Time Millis Max','最长的执行时间'],
		'InTransactionCountDesc' : ['Execute In Transaction Count','在事务中运行的次数'],
		
		'count1ms':['count of 0-1 ms','0-1毫秒次数'],
		'count10ms':['count of 1-10 ms','1-10毫秒次数'],
		'count100ms':['count of 10-100 ms','10-100毫秒次数'],
		'count1s':['count of 100ms-1s','100-1000毫秒次数'],
		'count10s':['count of 1-10 s','1-10秒次数'],
		'count100s':['count of 10-100 s','10-100秒次数'],
		'count1000s':['count of 100-1000 s','100-1000秒次数'],
		'countBg1000s':['count of >1000 s','大于1000秒次数'],
		
		'fetch0':['count of 0 FetchRow','读取行数为0'],
		'fetch9':['count of 1-9 FetchRow','读取行数1-9'],
		'fetch99':['count of 10-99 FetchRow','读取行数10-99'],
		'fetch999':['count of 100-999 FetchRow','读取行数100-999'],
		'fetch9999':['count of 1000-9999 FetchRow','读取行数1000-9999'],
		'fetch99999':['count of >9999 FetchRow','读取行数大于9999'],
		
		'update0':['count of 0 UpdateCount','更新行数为0'],
		'update9':['count of 1-9 UpdateCount','更新行数1-9'],
		'update99':['count of 10-99 UpdateCount','更新行数10-99'],
		'update999':['count of 100-999 UpdateCount','更新行数100-999'],
		'update9999':['count of 1000-9999 UpdateCount','更新行数1000-9999'],
		'update99999':['count of >9999 UpdateCount','更新行数大于9999'],
		/**wall*/
		'CheckCount':['CheckCount', '检查次数'],
		'HardCheckCount':['HardCheckCount', '硬检查次数'],
		'ViolationCount':['ViolationCount', '非法次数'],
		'BlackListHitCount':['BlackListHitCount', '黑名单命中次数'],
		'BlackListSize':['BlackListSize', '黑名单长度'],
		'WhiteListHitCount':['WhiteListHitCount', '白名单命中次数'],
		'WhiteListSize':['WhiteListSize', '白名单长度'],
		'SyntaxErrrorCount':['SyntaxErrrorCount', '语法错误次数'],
		'TableName':['TableName', '表名'],
		
		'SelectCount':['SelectCount', 'Select数'],
		'InsertCount':['InsertCount', 'Insert数'],
		'UpdateCount':['UpdateCount', 'Update数'],
		'DeleteCount':['DeleteCount', 'Delete数'],
		'TruncateCount':['TruncateCount', 'Truncate数'],
		'CreateCount':['CreateCount', 'Create数'],
		'AlterCount':['AlterCount', 'Alter数'],
		'DropCount':['DropCount', 'Drop数'],
		'ReplaceCount':['ReplaceCount', 'Replace数'],
		'DeleteDataCount':['DeleteDataCount', '删除数据行数'],
		'UpdateDataCount':['UpdateDataCount', '更新数据行数'],
		'FetchRowCount':['FetchRowCount', '读取行数'],
		/**session-detail*/
		'SESSIONID':['SESSIONID', 'SESSIONID'],
		'UserAgent':['UserAgent', 'UserAgent'],
		'Principal':['Principal', 'Principal'],
		'CreateTime':['CreateTime', '创建时间'],
		'LastAccessTime':['LastAccessTime', '最后访问时间'],
		'RemoteAddress':['RemoteAddress', '访问ip地址'],
		'RequestCount':['RequestCount', '请求次数'],
		'RequestTimeMillisTotal':['RequestTimeMillisTotal', '总共请求时间'],
		'RequestInterval':['RequestInterval', '请求间隔'],
		/**weburi-detail*/
		'RequestTimeMillis':['RequestTimeMillis', '请求时间'],
		'JdbcExecutePeak':['JdbcExecutePeak', 'jdbc执行峰值'],
		'JdbcFetchRowPeak':['JdbcFetchRowPeak', 'jdbc查询取回行数峰值'],
		'JdbcUpdatePeak':['JdbcUpdatePeak', 'jdbc更新峰值']
		
	};
	
	var COOKIE_LANG_NAME = "cookie_lang";
	
	function log(str) {
		if (typeof (console) != 'undefined' && typeof(console.log) != 'undefined') {
			console.log(str);
		} else {
			$('body').append('<input type="hidden" value="' + str + " />");
		}
	}
	
	function setCookie(name,value,expires,path,domain,secure)
	{
		var expDays = expires*24*60*60*1000;
		var expDate = new Date();
		expDate.setTime(expDate.getTime()+expDays);
		var expString = ((expires==null) ? "": (";expires="+expDate.toGMTString()));
		var pathString = ((path==null) ? "": (";path="+path));
		var domainString = ((domain==null) ? "": (";domain="+domain));
		var secureString = ((secure==true) ? ";secure": "");
		document.cookie = name + "="+ escape(value) + expString + pathString + domainString + secureString;
	}

	function getCookie(name)
	{
		var result = null;
		var myCookie = document.cookie + ";";
		var searchName = name + "=";
		var startOfCookie = myCookie.indexOf(searchName);
		var endOfCookie;
		if (startOfCookie != -1)
		{
			startOfCookie += searchName.length;
			endOfCookie = myCookie.indexOf(";",startOfCookie);
			result = unescape(myCookie.substring(startOfCookie,endOfCookie));
		}
		return result;
	}
	
	function setText($obj) {
		var key = $obj.attr('langKey');
		if (typeof(lang[key]) != 'undefined') {
			var text = lang[key][druid.lang.langNow];
			$obj.text(lang[key][druid.lang.langNow]);
		} else {
			log('key [' + key + '] not found');
		}
	}
	function setTitle($obj) {
		var key = $obj.attr('langKey');
		if (typeof(lang[key]) != 'undefined') {
			var title = lang[key][druid.lang.langNow];
			$obj.attr('title', title);
		} else {
			log('key [' + key + '] not found');
		}
	}
	
	return {
		langNow : LANG_CN,
		EVENT_LOAD_FINISHED : 'loadFinished',
		init : function(langNow) {
			if (typeof(langNow) != 'undefined') {
				this.setLangType(langNow);
			} else {
				var langInCookie = getCookie(COOKIE_LANG_NAME);
				if (langInCookie == LANG_CN || langInCookie == LANG_EN) {
					this.setLangType(langInCookie);
				}
			}
			$(document).on(this.EVENT_LOAD_FINISHED, '.lang', function() {
				log('load lang');
				setText($(this));
			});
			$(document).on(this.EVENT_LOAD_FINISHED, '.langTitle', function() {
				log('load title');
				setTitle($(this));
			});
			this.trigger();
			
			$(document).on('click','.langSelector',function() {
				var langSelected = $(this).attr('langNow');
				druid.lang.setLangType(langSelected);
				druid.lang.trigger();
				return false;
			});
		},
		setLangType : function (langNow) {
			this.langNow = langNow;
			setCookie(COOKIE_LANG_NAME,langNow,30,'/');
		},
		getLangType : function () {
			return this.langNow;
		},
		show : function($parent) {
			var $obj;
			var $objTitle;
			if ($parent) {
				$obj = $parent.find('.lang');
				$objTitle = $parent.find('.langTitle');
			} else {
				$obj = $('.lang');
				$objTitle = $('.langTitle');
			}
			$obj.each(function() {
				setText($(this));
			});
			$objTitle.each(function() {
				setTitle($(this));
			});
		},
		trigger : function() {
			log('to load lang now');
			$('.lang').trigger(this.EVENT_LOAD_FINISHED);//触发语言显示事件
			$('.langTitle').trigger(this.EVENT_LOAD_FINISHED);//触发语言显示事件
		}
	}
}();
=======
$.namespace("druid.lang");
druid.lang = function() {
	var LANG_EN = 0;
	var LANG_CN = 1;
	var lang = {
		'Index' : ['Index','首页'],
		'DataSource' : ['DataSource', '数据源'],
		'SQL' : ['SQL','SQL监控'],
		'Wall' : ['Wall' , 'SQL防火墙'],
		'WebApp' : ['WebApp' , 'Web应用'],
		'WebURI' : ['WebURI' , 'URI监控'],
		'Web Session' : ['Web Session' , 'Session监控'],
		'Spring' : ['Spring' , 'spring监控'],
		'JSON API' : ['JSON API' , 'JSON API'],
		'ResetAll' : ['Reset All' , '重置'],
		
		'StatIndex' : ['Stat Index', '统计索引'],
		'ViewJSONAPI' : ['View JSON API','查看JSON API'],
		'Version' : ['Version' , '版本'],
		'Drivers' : ['Drivers' , '驱动'],
		'ResetEnable' : ['ResetEnable' , '是否允许重置'],
		'ResetCount' : ['ResetCount' , '重置次数'],
		'JavaVersion' : ['JavaVersion' , 'java版本'],
		'JavaVMName' : ['JavaVMName' , 'jvm名称'],
		'JavaClassPath' : ['JavaClassPath' , 'classpath路径'],
		'StartTime' : ['StartTime' , '启动时间'],
		
		'DataSourceStatList' : ['DataSourceStat List' , '数据源列表'],
		'UserName' : ['UserName', '用户名'],
		'URL' : ['URL', '连接地址'],
		'DbType' : ['DbType', '数据库类型'],
		'DriverClassName' : ['DriverClassName', '驱动类名'],
		'FilterClassNames' : ['FilterClassNames', 'filter类名'],
		'TestOnBorrow' : ['TestOnBorrow', '获取连接时检测'],
		'TestWhileIdle' : ['TestWhileIdle', '空闲时检测'],
		'TestOnReturn' : ['TestOnReturn', '连接放回连接池时检测'],
		'InitialSize' : ['InitialSize', '初始化连接大小'],
		'MinIdle' : ['MinIdle', '最小空闲连接数'],
		'MaxActive' : ['MaxActive', '最大连接数'],
		'QueryTimeout' : ['QueryTimeout', '查询超时时间'],
		'TransactionQueryTimeout' : ['TransactionQueryTimeout', '事务查询超时时间'],//
		'LoginTimeout' : ['LoginTimeout', '登录超时时间'],//
		'ValidConnectionCheckerClassName' : ['ValidConnectionCheckerClassName', '连接有效性检查类名'],
		'ExceptionSorterClassName' : ['ExceptionSorterClassName', 'ExceptionSorter类名'],//
		'DefaultAutoCommit' : ['DefaultAutoCommit', '默认autocommit设置'],
		'DefaultReadOnly' : ['DefaultReadOnly', '默认只读设置'],
		'DefaultTransactionIsolation' : ['DefaultTransactionIsolation', '默认事务隔离'],//
		'NotEmptyWaitCount' : ['NotEmptyWaitCount', '等待次数'],//
		'NotEmptyWaitMillis' : ['NotEmptyWaitMillis', '等待最大时长'],//
		'WaitThreadCount' : ['WaitThreadCount', '等待线程数量'],
		'StartTransactionCount' : ['StartTransactionCount', '事务启动数'],//
		'TransactionHistogram' : ['TransactionHistogram', '事务时间分布'],//
		'PoolingCount' : ['PoolingCount', '池中连接数'],//
		'PoolingPeak' : ['PoolingPeak', '池中连接数峰值'],//
		'PoolingPeakTime' : ['PoolingPeakTime', '池中连接数峰值时间'],////
		'ActiveCount' : ['ActiveCount', '活跃连接数'],
		'ActivePeak' : ['ActivePeak', '活跃连接数峰值'],//
		'ActivePeakTime' : ['ActivePeakTime', '活跃连接数峰值时间'],
		'LogicConnectCount' : ['LogicConnectCount', '逻辑连接打开次数'],
		'LogicCloseCount' : ['LogicCloseCount', '逻辑连接关闭次数'],
		'LogicConnectErrorCount' : ['LogicConnectErrorCount', '逻辑连接错误次数'],
		'PhysicalConnectCount' : ['PhysicalConnectCount', '物理连接打开次数'],
		'PhysicalCloseCount' : ['PhysicalCloseCount', '物理关闭数量'],
		'PhysicalConnectErrorCount' : ['PhysicalConnectErrorCount', '物理连接错误次数'],
		'ExecuteCount' : ['ExecuteCount', '执行数'],
		'ErrorCount' : ['ErrorCount', '错误数'],
		'CommitCount' : ['CommitCount', '提交数'],
		'RollbackCount' : ['RollbackCount', '回滚数'],
		'PSCacheAccessCount' : ['PSCacheAccessCount', 'PSCache访问次数'],
		'PSCacheHitCount' : ['PSCacheHitCount', 'PSCache命中次数'],
		'PSCacheMissCount' : ['PSCacheMissCount', 'PSCache丢失次数'],//
		'ConnectionHoldTimeHistogram' : ['ConnectionHoldTimeHistogram', '连接持有时间分布'],
		'ClobOpenCount' : ['ClobOpenCount', 'Clob打开次数'],
		'BlobOpenCount' : ['BlobOpenCount', 'Blob打开次数'],
		
		'UserNameDesc' : ['Specify the username used when creating a new connection.', '指定建立连接是使用的用户名'],
		'URLDesc' : ['The JDBC driver connection URL', 'jdbc连接字符串'],
		'DbTypeDesc' : ['database type', '数据库类型'],
		'DriverClassNameDesc' : ['The fully qualifed name of the JDBC driver class', 'jdbc驱动的类名'],
		'FilterClassNamesDesc' : ['All the fully qualifed name of the filter classes', 'filter的类名'],
		'TestOnBorrowDesc' : ['	Test or not when borrow a connection', '是否在获得连接后检测其可用性'],
		'TestWhileIdleDesc' : ['Test or not when a connection is idle for a while', '是否在连接空闲一段时间后检测其可用性'],
		'TestOnReturnDesc' : ['Test or not when return a connection', '是否在连接放回连接池后检测其可用性'],
		'InitialSizeDesc' : ['The size of datasource connections to create when initial a datasource', '连接池建立时创建的初始化连接数'],
		'MinIdleDesc' : ['The minimum number of connections a pool should hold. ', '连接池中最小的活跃连接数'],
		'MaxActiveDesc' : ['The maximum number of connections for a pool', '连接池中最大的活跃连接数'],
		'QueryTimeoutDesc' : ['', '查询超时时间'],
		'TransactionQueryTimeoutDesc' : ['', '事务查询超时时间'],
		'LoginTimeoutDesc' : ['', ''],///
		'ValidConnectionCheckerClassNameDesc' : ['', ''],
		'ExceptionSorterClassNameDesc' : ['', ''],
		'DefaultAutoCommitDesc' : ['', ''],
		'DefaultReadOnlyDesc' : ['', ''],
		'DefaultTransactionIsolationDesc' : ['', ''],
		'NotEmptyWaitCountDesc' : ['Total times for wait to get a connection', '获取连接时最多等待多少次'],//
		'NotEmptyWaitMillisDesc' : ['Total millins for wait to get a connection', '获取连接时最多等待多长时间'],
		'WaitThreadCountDesc' : ['The current waiting thread count', '当前等待获取连接的线程数'],
		'StartTransactionCountDesc' : ['The count of start transaction', '事务开始的个数'],
		'TransactionHistogramDesc' : ['The histogram values of transaction time, [0-10 ms, 10-100 ms, 100-1 s, 1-10 s, 10-100 s, >100 s]', '事务运行时间分布，分布区间为[0-10 ms, 10-100 ms, 100-1 s, 1-10 s, 10-100 s, >100 s]'],
		'PoolingCountDesc' : ['The current usefull connection count', '当前连接池中的数目'],//
		'PoolingPeakDesc' : ['The usefull connection peak count', '连接池中数目的峰值'],
		'PoolingPeakTimeDesc' : ['The usefull connection peak time', '连接池数目峰值出现的时间'],
		'ActiveCountDesc' : ['The current active connection count', '当前连接池中活跃连接数'],
		'ActivePeakDesc' : ['The current active connection peak count', '连接池中活跃连接数峰值'],
		'ActivePeakTimeDesc' : ['The active connection peak time', '活跃连接池峰值出现的时间'],
		'LogicConnectCountDesc' : ['Total connect times from datasource', '产生的逻辑连接建立总数'],
		'LogicCloseCountDesc' : ['Total close connect times from datasource', '产生的逻辑连接关闭总数'],
		'LogicConnectErrorCountDesc' : ['Total connect error times', '产生的逻辑连接出错总数'],
		'PhysicalConnectCountDesc' : ['Create physical connnection count', '产生的物理连接建立总数'],
		'PhysicalCloseCountDesc' : ['Close physical connnection count', '产生的物理关闭总数'],
		'PhysicalConnectErrorCountDesc' : ['Total physical connect error times', '产生的物理连接失败总数'],
		'ExecuteCountDesc' : ['', ''],
		'ErrorCountDesc' : ['', ''],
		'CommitCountDesc' : ['', ''],
		'RollbackCountDesc' : ['', ''],
		'PSCacheAccessCountDesc' : ['PerpareStatement access count', 'PSCache访问总数'],
		'PSCacheHitCountDesc' : ['PerpareStatement hit count', 'PSCache命中次数'],
		'PSCacheMissCountDesc' : ['PerpareStatement miss count', 'PSCache丢失次数'],//
		'ConnectionHoldTimeHistogramDesc' : ['The histogram values of connection hold time, [0-1 ms, 1-10 ms, 10-100 ms, 100ms-1s, 1-10 s, 10-100 s, 100-1000 s, >1000 s]', '连接持有时间分布，分布区间为[0-1 ms, 1-10 ms, 10-100 ms, 100ms-1s, 1-10 s, 10-100 s, 100-1000 s, >1000 s]'],
		'ClobOpenCountDesc' : ['', 'Clob打开数'],
		'BlobOpenCountDesc' : ['', 'Blob打开数'],
		/**spring-detail*/
		'Class' : ['Class', 'Class'],
		'Method' : ['Method', 'Method'],
		'ExecuteErrorCount' : ['ExecuteErrorCount', '执行出错数'],
		'ExecuteTimeMillis' : ['ExecuteTimeMillis', '执行时间'],
		'RunningCount' : ['RunningCount', '执行中'],
		'ConcurrentMax' : ['ConcurrentMax', '最大并发'],
		'JdbcExecuteCount' : ['JdbcExecuteCount', 'Jdbc执行数'],
		'JdbcExecuteErrorCount' : ['JdbcExecErrorCount', 'Jdbc出错数'],
		'JdbcExecuteTimeMillis' : ['JdbcExecTimeMillis', 'Jdbc时间'],
		'JdbcCommitCount' : ['CommitCount', '事务提交数'],
		'JdbcRollbackCount' : ['RollbackCount', '事务回滚数'],
		'JdbcFetchRowCount' : ['FetchRowCount', '读取行数'],
		'JdbcUpdateCount' : ['UpdateCount', '更新行数'],
		'JdbcPoolConnectionOpenCount' : ['JdbcPoolConnectionOpenCount', '连接池获取连接次数'],
		'JdbcPoolConnectionCloseCount' : ['JdbcPoolConnectionCloseCount', '连接池关闭连接次数'],
		'JdbcResultSetOpenCount' : ['JdbcResultSetOpenCount', 'ResultSet打开次数'],
		'JdbcResultSetCloseCount' : ['JdbcResultSetCloseCount', 'ResultSet关闭次数'],
		/**sql-detail*/
		'ParseView' : ['ParseView', '解析信息'],//
		'Tables' : [' Tables', '表'],
		'Fields' : ['Fields', '字段'],
		'Coditions' : ['Coditions', '条件'],
		'Relationships' : ['Relationships', '关联'],
		'OrderByColumns' : ['OrderByColumns', '排序字段'],
		'LastSlowView' : ['LastSlowView', '最后慢查询'],
		'MaxTimespan' : ['MaxTimespan', '最慢'],
		'MaxTimespanOccurTime' : ['MaxTimespanOccurTime', '最慢发生时间'],
		'LastSlowParameters' : ['LastSlowParameters', '最后慢查询参数'],
		'LastErrorView' : ['LastErrorView', '最后错误视图'],
		'LastErrorMessage' : ['LastErrorMessage', '最后错误信息'],
		'LastErrorClass' : ['LastErrorClass', '最后错误类'],
		'LastErrorTime' : ['LastErrorTime', '最后错误时间'],
		'LastErrorStackTrace' : ['LastErrorStackTrace', '最后错误堆栈'],
		'OtherView' : ['OtherView', '其他信息'],
		'BatchSizeMax' : ['BatchSizeMax', '批处理最大值'],////
		'BatchSizeTotal' : ['BatchSizeTotal', '批处理总数'],//
		'ReaderOpenCount' : ['ReaderOpenCount', 'reader打开次数'],//
		'InputStreamOpenCount' : ['InputStreamOpenCount', 'inputstream打开次数'],
		'ReadStringLength' : ['ReadStringLength', '读取字符串长度'],//
		'ReadBytesLength' : ['ReadBytesLength', '读取字节长度'],//
		
		'ExecHisto':['ExecHisto','执行时间分布'],
		'ExecRsHisto':['ExecRsHisto','执行+RS时分布'],
		'FetchRowHisto':['FetchRowHisto','读取行分布'],
		'UpdateHisto':['UpdateHisto','更新行分布'],
		'InTransactionCount' : ['Txn','事务中'],
		'MaxTimespanDesc' : ['Execute Time Millis Max','最慢的执行耗时'],
		'InTransactionCountDesc' : ['Execute In Transaction Count','在事务中运行的次数'],
		
		'count1ms':['count of 0-1 ms','0-1毫秒次数'],
		'count10ms':['count of 1-10 ms','1-10毫秒次数'],
		'count100ms':['count of 10-100 ms','10-100毫秒次数'],
		'count1s':['count of 100ms-1s','100-1000毫秒次数'],
		'count10s':['count of 1-10 s','1-10秒次数'],
		'count100s':['count of 10-100 s','10-100秒次数'],
		'count1000s':['count of 100-1000 s','100-1000秒次数'],
		'countBg1000s':['count of >1000 s','大于1000秒次数'],
		
		'fetch0':['count of 0 FetchRow','读取行数为0'],
		'fetch9':['count of 1-9 FetchRow','读取行数1-9'],
		'fetch99':['count of 10-99 FetchRow','读取行数10-99'],
		'fetch999':['count of 100-999 FetchRow','读取行数100-999'],
		'fetch9999':['count of 1000-9999 FetchRow','读取行数1000-9999'],
		'fetch99999':['count of >9999 FetchRow','读取行数大于9999'],
		
		'update0':['count of 0 UpdateCount','更新行数为0'],
		'update9':['count of 1-9 UpdateCount','更新行数1-9'],
		'update99':['count of 10-99 UpdateCount','更新行数10-99'],
		'update999':['count of 100-999 UpdateCount','更新行数100-999'],
		'update9999':['count of 1000-9999 UpdateCount','更新行数1000-9999'],
		'update99999':['count of >9999 UpdateCount','更新行数大于9999'],
		/**wall*/
		'CheckCount':['CheckCount', '检查次数'],
		'HardCheckCount':['HardCheckCount', '硬检查次数'],
		'ViolationCount':['ViolationCount', '非法次数'],
		'BlackListHitCount':['BlackListHitCount', '黑名单命中次数'],
		'BlackListSize':['BlackListSize', '黑名单长度'],
		'WhiteListHitCount':['WhiteListHitCount', '白名单命中次数'],
		'WhiteListSize':['WhiteListSize', '白名单长度'],
		'SyntaxErrrorCount':['SyntaxErrrorCount', '语法错误次数'],
		'TableName':['TableName', '表名'],
		
		'SelectCount':['SelectCount', 'Select数'],
		'InsertCount':['InsertCount', 'Insert数'],
		'UpdateCount':['UpdateCount', 'Update数'],
		'DeleteCount':['DeleteCount', 'Delete数'],
		'TruncateCount':['TruncateCount', 'Truncate数'],
		'CreateCount':['CreateCount', 'Create数'],
		'AlterCount':['AlterCount', 'Alter数'],
		'DropCount':['DropCount', 'Drop数'],
		'ReplaceCount':['ReplaceCount', 'Replace数'],
		'DeleteDataCount':['DeleteDataCount', '删除数据行数'],
		'UpdateDataCount':['UpdateDataCount', '更新数据行数'],
		'FetchRowCount':['FetchRowCount', '读取行数'],
		/**session-detail*/
		'SESSIONID':['SESSIONID', 'SESSIONID'],
		'UserAgent':['UserAgent', 'UserAgent'],
		'Principal':['Principal', 'Principal'],
		'CreateTime':['CreateTime', '创建时间'],
		'LastAccessTime':['LastAccessTime', '最后访问时间'],
		'RemoteAddress':['RemoteAddress', '访问ip地址'],
		'RequestCount':['RequestCount', '请求次数'],
		'RequestTimeMillisTotal':['RequestTimeMillisTotal', '总共请求时间'],
		'RequestInterval':['RequestInterval', '请求间隔'],
		/**weburi-detail*/
		'RequestTimeMillis':['RequestTimeMillis', '请求时间'],
		'JdbcExecutePeak':['JdbcExecutePeak', 'jdbc执行峰值'],
		'JdbcFetchRowPeak':['JdbcFetchRowPeak', 'jdbc查询取回行数峰值'],
		'JdbcUpdatePeak':['JdbcUpdatePeak', 'jdbc更新峰值']
		
	};
	
	var COOKIE_LANG_NAME = "cookie_lang";
	
	function log(str) {
		if (typeof (console) != 'undefined' && typeof(console.log) != 'undefined') {
			console.log(str);
		} else {
			$('body').append('<input type="hidden" value="' + str + " />");
		}
	}
	
	function setCookie(name,value,expires,path,domain,secure)
	{
		var expDays = expires*24*60*60*1000;
		var expDate = new Date();
		expDate.setTime(expDate.getTime()+expDays);
		var expString = ((expires==null) ? "": (";expires="+expDate.toGMTString()));
		var pathString = ((path==null) ? "": (";path="+path));
		var domainString = ((domain==null) ? "": (";domain="+domain));
		var secureString = ((secure==true) ? ";secure": "");
		document.cookie = name + "="+ escape(value) + expString + pathString + domainString + secureString;
	}

	function getCookie(name)
	{
		var result = null;
		var myCookie = document.cookie + ";";
		var searchName = name + "=";
		var startOfCookie = myCookie.indexOf(searchName);
		var endOfCookie;
		if (startOfCookie != -1)
		{
			startOfCookie += searchName.length;
			endOfCookie = myCookie.indexOf(";",startOfCookie);
			result = unescape(myCookie.substring(startOfCookie,endOfCookie));
		}
		return result;
	}
	
	function setText($obj) {
		var key = $obj.attr('langKey');
		if (typeof(lang[key]) != 'undefined') {
			var text = lang[key][druid.lang.langNow];
			$obj.text(lang[key][druid.lang.langNow]);
		} else {
			log('key [' + key + '] not found');
		}
	}
	function setTitle($obj) {
		var key = $obj.attr('langKey');
		if (typeof(lang[key]) != 'undefined') {
			var title = lang[key][druid.lang.langNow];
			$obj.attr('title', title);
		} else {
			log('key [' + key + '] not found');
		}
	}
	
	return {
		langNow : LANG_CN,
		EVENT_LOAD_FINISHED : 'loadFinished',
		init : function(langNow) {
			if (typeof(langNow) != 'undefined') {
				this.setLangType(langNow);
			} else {
				var langInCookie = getCookie(COOKIE_LANG_NAME);
				if (langInCookie == LANG_CN || langInCookie == LANG_EN) {
					this.setLangType(langInCookie);
				}
			}
			$(document).on(this.EVENT_LOAD_FINISHED, '.lang', function() {
				log('load lang');
				setText($(this));
			});
			$(document).on(this.EVENT_LOAD_FINISHED, '.langTitle', function() {
				log('load title');
				setTitle($(this));
			});
			this.trigger();
			
			$(document).on('click','.langSelector',function() {
				var langSelected = $(this).attr('langNow');
				druid.lang.setLangType(langSelected);
				druid.lang.trigger();
				return false;
			});
		},
		setLangType : function (langNow) {
			this.langNow = langNow;
			setCookie(COOKIE_LANG_NAME,langNow,30,'/');
		},
		getLangType : function () {
			return this.langNow;
		},
		show : function($parent) {
			var $obj;
			var $objTitle;
			if ($parent) {
				$obj = $parent.find('.lang');
				$objTitle = $parent.find('.langTitle');
			} else {
				$obj = $('.lang');
				$objTitle = $('.langTitle');
			}
			$obj.each(function() {
				setText($(this));
			});
			$objTitle.each(function() {
				setTitle($(this));
			});
		},
		trigger : function() {
			log('to load lang now');
			$('.lang').trigger(this.EVENT_LOAD_FINISHED);//触发语言显示事件
			$('.langTitle').trigger(this.EVENT_LOAD_FINISHED);//触发语言显示事件
		}
	}
}();
>>>>>>> dcda6811
<|MERGE_RESOLUTION|>--- conflicted
+++ resolved
@@ -1,356 +1,3 @@
-<<<<<<< HEAD
-$.namespace("druid.lang");
-druid.lang = function() {
-	var LANG_EN = 0;
-	var LANG_CN = 1;
-	var lang = {
-		'Index' : ['Index','首页'],
-		'DataSource' : ['DataSource', '数据源'],
-		'SQL' : ['SQL','SQL监控'],
-		'Wall' : ['Wall' , 'SQL防火墙'],
-		'WebApp' : ['WebApp' , 'Web应用'],
-		'WebURI' : ['WebURI' , 'URI监控'],
-		'Web Session' : ['Web Session' , 'Session监控'],
-		'Spring' : ['Spring' , 'spring监控'],
-		'JSON API' : ['JSON API' , 'JSON API'],
-		'ResetAll' : ['Reset All' , '重置'],
-		
-		'StatIndex' : ['Stat Index', '统计索引'],
-		'ViewJSONAPI' : ['View JSON API','查看JSON API'],
-		'Version' : ['Version' , '版本'],
-		'Drivers' : ['Drivers' , '驱动'],
-		'ResetEnable' : ['ResetEnable' , '是否允许重置'],
-		'ResetCount' : ['ResetCount' , '重置次数'],
-		'JavaVersion' : ['JavaVersion' , 'java版本'],
-		'JavaVMName' : ['JavaVMName' , 'jvm名称'],
-		'JavaClassPath' : ['JavaClassPath' , 'classpath路径'],
-		'StartTime' : ['StartTime' , '启动时间'],
-		
-		'DataSourceStatList' : ['DataSourceStat List' , '数据源列表'],
-		'UserName' : ['UserName', '用户名'],
-		'URL' : ['URL', '连接地址'],
-		'DbType' : ['DbType', '数据库类型'],
-		'DriverClassName' : ['DriverClassName', '驱动类名'],
-		'FilterClassNames' : ['FilterClassNames', 'filter类名'],
-		'TestOnBorrow' : ['TestOnBorrow', '获取连接时检测'],
-		'TestWhileIdle' : ['TestWhileIdle', '空闲时检测'],
-		'TestOnReturn' : ['TestOnReturn', '连接放回连接池时检测'],
-		'InitialSize' : ['InitialSize', '初始化连接大小'],
-		'MinIdle' : ['MinIdle', '最小空闲连接数'],
-		'MaxActive' : ['MaxActive', '最大连接数'],
-		'QueryTimeout' : ['QueryTimeout', '查询超时时间'],
-		'TransactionQueryTimeout' : ['TransactionQueryTimeout', '事务查询超时时间'],//
-		'LoginTimeout' : ['LoginTimeout', '登录超时时间'],//
-		'ValidConnectionCheckerClassName' : ['ValidConnectionCheckerClassName', '连接有效性检查类名'],
-		'ExceptionSorterClassName' : ['ExceptionSorterClassName', 'ExceptionSorter类名'],//
-		'DefaultAutoCommit' : ['DefaultAutoCommit', '默认autocommit设置'],
-		'DefaultReadOnly' : ['DefaultReadOnly', '默认只读设置'],
-		'DefaultTransactionIsolation' : ['DefaultTransactionIsolation', '默认事务隔离'],//
-		'NotEmptyWaitCount' : ['NotEmptyWaitCount', '等待次数'],//
-		'NotEmptyWaitMillis' : ['NotEmptyWaitMillis', '等待最大时长'],//
-		'WaitThreadCount' : ['WaitThreadCount', '等待线程数量'],
-		'StartTransactionCount' : ['StartTransactionCount', '事务启动数'],//
-		'TransactionHistogram' : ['TransactionHistogram', '事务时间分布'],//
-		'PoolingCount' : ['PoolingCount', '池中连接数'],//
-		'PoolingPeak' : ['PoolingPeak', '池中连接数峰值'],//
-		'PoolingPeakTime' : ['PoolingPeakTime', '池中连接数峰值时间'],////
-		'ActiveCount' : ['ActiveCount', '活跃连接数'],
-		'ActivePeak' : ['ActivePeak', '活跃连接数峰值'],//
-		'ActivePeakTime' : ['ActivePeakTime', '活跃连接数峰值时间'],
-		'LogicConnectCount' : ['LogicConnectCount', '逻辑连接打开次数'],
-		'LogicCloseCount' : ['LogicCloseCount', '逻辑连接关闭次数'],
-		'LogicConnectErrorCount' : ['LogicConnectErrorCount', '逻辑连接错误次数'],
-		'PhysicalConnectCount' : ['PhysicalConnectCount', '物理连接打开次数'],
-		'PhysicalCloseCount' : ['PhysicalCloseCount', '物理关闭数量'],
-		'PhysicalConnectErrorCount' : ['PhysicalConnectErrorCount', '物理连接错误次数'],
-		'ExecuteCount' : ['ExecuteCount', '执行数'],
-		'ErrorCount' : ['ErrorCount', '错误数'],
-		'CommitCount' : ['CommitCount', '提交数'],
-		'RollbackCount' : ['RollbackCount', '回滚数'],
-		'PSCacheAccessCount' : ['PSCacheAccessCount', 'PSCache访问次数'],
-		'PSCacheHitCount' : ['PSCacheHitCount', 'PSCache命中次数'],
-		'PSCacheMissCount' : ['PSCacheMissCount', 'PSCache丢失次数'],//
-		'ConnectionHoldTimeHistogram' : ['ConnectionHoldTimeHistogram', '连接持有时间分布'],
-		'ClobOpenCount' : ['ClobOpenCount', 'Clob打开次数'],
-		'BlobOpenCount' : ['BlobOpenCount', 'Blob打开次数'],
-		
-		'UserNameDesc' : ['Specify the username used when creating a new connection.', '指定建立连接是使用的用户名'],
-		'URLDesc' : ['The JDBC driver connection URL', 'jdbc连接字符串'],
-		'DbTypeDesc' : ['database type', '数据库类型'],
-		'DriverClassNameDesc' : ['The fully qualifed name of the JDBC driver class', 'jdbc驱动的类名'],
-		'FilterClassNamesDesc' : ['All the fully qualifed name of the filter classes', 'filter的类名'],
-		'TestOnBorrowDesc' : ['	Test or not when borrow a connection', '是否在获得连接后检测其可用性'],
-		'TestWhileIdleDesc' : ['Test or not when a connection is idle for a while', '是否在连接空闲一段时间后检测其可用性'],
-		'TestOnReturnDesc' : ['Test or not when return a connection', '是否在连接放回连接池后检测其可用性'],
-		'InitialSizeDesc' : ['The size of datasource connections to create when initial a datasource', '连接池建立时创建的初始化连接数'],
-		'MinIdleDesc' : ['The minimum number of connections a pool should hold. ', '连接池中最小的活跃连接数'],
-		'MaxActiveDesc' : ['The maximum number of connections for a pool', '连接池中最大的活跃连接数'],
-		'QueryTimeoutDesc' : ['', '查询超时时间'],
-		'TransactionQueryTimeoutDesc' : ['', '事务查询超时时间'],
-		'LoginTimeoutDesc' : ['', ''],///
-		'ValidConnectionCheckerClassNameDesc' : ['', ''],
-		'ExceptionSorterClassNameDesc' : ['', ''],
-		'DefaultAutoCommitDesc' : ['', ''],
-		'DefaultReadOnlyDesc' : ['', ''],
-		'DefaultTransactionIsolationDesc' : ['', ''],
-		'NotEmptyWaitCountDesc' : ['Total times for wait to get a connection', '获取连接时最多等待多少次'],//
-		'NotEmptyWaitMillisDesc' : ['Total millins for wait to get a connection', '获取连接时最多等待多长时间'],
-		'WaitThreadCountDesc' : ['The current waiting thread count', '当前等待获取连接的线程数'],
-		'StartTransactionCountDesc' : ['The count of start transaction', '事务开始的个数'],
-		'TransactionHistogramDesc' : ['The histogram values of transaction time, [0-10 ms, 10-100 ms, 100-1 s, 1-10 s, 10-100 s, >100 s]', '事务运行时间分布，分布区间为[0-10 ms, 10-100 ms, 100-1 s, 1-10 s, 10-100 s, >100 s]'],
-		'PoolingCountDesc' : ['The current usefull connection count', '当前连接池中的数目'],//
-		'PoolingPeakDesc' : ['The usefull connection peak count', '连接池中数目的峰值'],
-		'PoolingPeakTimeDesc' : ['The usefull connection peak time', '连接池数目峰值出现的时间'],
-		'ActiveCountDesc' : ['The current active connection count', '当前连接池中活跃连接数'],
-		'ActivePeakDesc' : ['The current active connection peak count', '连接池中活跃连接数峰值'],
-		'ActivePeakTimeDesc' : ['The active connection peak time', '活跃连接池峰值出现的时间'],
-		'LogicConnectCountDesc' : ['Total connect times from datasource', '产生的逻辑连接建立总数'],
-		'LogicCloseCountDesc' : ['Total close connect times from datasource', '产生的逻辑连接关闭总数'],
-		'LogicConnectErrorCountDesc' : ['Total connect error times', '产生的逻辑连接出错总数'],
-		'PhysicalConnectCountDesc' : ['Create physical connnection count', '产生的物理连接建立总数'],
-		'PhysicalCloseCountDesc' : ['Close physical connnection count', '产生的物理关闭总数'],
-		'PhysicalConnectErrorCountDesc' : ['Total physical connect error times', '产生的物理连接失败总数'],
-		'ExecuteCountDesc' : ['', ''],
-		'ErrorCountDesc' : ['', ''],
-		'CommitCountDesc' : ['', ''],
-		'RollbackCountDesc' : ['', ''],
-		'PSCacheAccessCountDesc' : ['PerpareStatement access count', 'PSCache访问总数'],
-		'PSCacheHitCountDesc' : ['PerpareStatement hit count', 'PSCache命中次数'],
-		'PSCacheMissCountDesc' : ['PerpareStatement miss count', 'PSCache丢失次数'],//
-		'ConnectionHoldTimeHistogramDesc' : ['The histogram values of connection hold time, [0-1 ms, 1-10 ms, 10-100 ms, 100ms-1s, 1-10 s, 10-100 s, 100-1000 s, >1000 s]', '连接持有时间分布，分布区间为[0-1 ms, 1-10 ms, 10-100 ms, 100ms-1s, 1-10 s, 10-100 s, 100-1000 s, >1000 s]'],
-		'ClobOpenCountDesc' : ['', 'Clob打开数'],
-		'BlobOpenCountDesc' : ['', 'Blob打开数'],
-		/**spring-detail*/
-		'Class' : ['Class', 'Class'],
-		'Method' : ['Method', 'Method'],
-		'ExecuteErrorCount' : ['ExecuteErrorCount', '执行出错数'],
-		'ExecuteTimeMillis' : ['ExecuteTimeMillis', '执行时间'],
-		'RunningCount' : ['RunningCount', '执行中'],
-		'ConcurrentMax' : ['ConcurrentMax', '最大并发'],
-		'JdbcExecuteCount' : ['JdbcExecuteCount', 'Jdbc执行数'],
-		'JdbcExecuteErrorCount' : ['JdbcExecuteErrorCount', 'Jdbc出错数'],
-		'JdbcExecuteTimeMillis' : ['JdbcExecuteTimeMillis', 'Jdbc时间'],
-		'JdbcCommitCount' : ['JdbcCommitCount', '事务提交数'],
-		'JdbcRollbackCount' : ['JdbcRollbackCount', '事务回滚数'],
-		'JdbcFetchRowCount' : ['JdbcFetchRowCount', '读取行数'],
-		'JdbcUpdateCount' : ['JdbcUpdateCount', '更新行数'],
-		'JdbcPoolConnectionOpenCount' : ['JdbcPoolConnectionOpenCount', '连接池获取连接次数'],
-		'JdbcPoolConnectionCloseCount' : ['JdbcPoolConnectionCloseCount', '连接池关闭连接次数'],
-		'JdbcResultSetOpenCount' : ['JdbcResultSetOpenCount', 'ResultSet打开次数'],
-		'JdbcResultSetCloseCount' : ['JdbcResultSetCloseCount', 'ResultSet关闭次数'],
-		/**sql-detail*/
-		'ParseView' : ['ParseView', '解析信息'],//
-		'Tables' : [' Tables', '表'],
-		'Fields' : ['Fields', '字段'],
-		'Coditions' : ['Coditions', '条件'],
-		'Relationships' : ['Relationships', '关联'],
-		'OrderByColumns' : ['OrderByColumns', '排序字段'],
-		'LastSlowView' : ['LastSlowView', '最后慢查询'],
-		'MaxTimespan' : ['MaxTimespan', '最慢'],
-		'MaxTimespanOccurTime' : ['MaxTimespanOccurTime', '最慢发生时间'],
-		'LastSlowParameters' : ['LastSlowParameters', '最后慢查询参数'],
-		'LastErrorView' : ['LastErrorView', '最后错误视图'],
-		'LastErrorMessage' : ['LastErrorMessage', '最后错误信息'],
-		'LastErrorClass' : ['LastErrorClass', '最后错误类'],
-		'LastErrorTime' : ['LastErrorTime', '最后错误时间'],
-		'LastErrorStackTrace' : ['LastErrorStackTrace', '最后错误堆栈'],
-		'OtherView' : ['OtherView', '其他信息'],
-		'BatchSizeMax' : ['BatchSizeMax', '批处理最大值'],////
-		'BatchSizeTotal' : ['BatchSizeTotal', '批处理总数'],//
-		'ReaderOpenCount' : ['ReaderOpenCount', 'reader打开次数'],//
-		'InputStreamOpenCount' : ['InputStreamOpenCount', 'inputstream打开次数'],
-		'ReadStringLength' : ['ReadStringLength', '读取字符串长度'],//
-		'ReadBytesLength' : ['ReadBytesLength', '读取字节长度'],//
-		
-		'ExecHisto':['ExecHisto','执行时间分布'],
-		'ExecRsHisto':['ExecRsHisto','执行+RS时分布'],
-		'FetchRowHisto':['FetchRowHisto','读取行数分布'],
-		'UpdateHisto':['UpdateHisto','更新行数分布'],
-		'InTransactionCount' : ['InTransactionCount','事务中次数'],
-		'MaxTimespanDesc' : ['Execute Time Millis Max','最长的执行时间'],
-		'InTransactionCountDesc' : ['Execute In Transaction Count','在事务中运行的次数'],
-		
-		'count1ms':['count of 0-1 ms','0-1毫秒次数'],
-		'count10ms':['count of 1-10 ms','1-10毫秒次数'],
-		'count100ms':['count of 10-100 ms','10-100毫秒次数'],
-		'count1s':['count of 100ms-1s','100-1000毫秒次数'],
-		'count10s':['count of 1-10 s','1-10秒次数'],
-		'count100s':['count of 10-100 s','10-100秒次数'],
-		'count1000s':['count of 100-1000 s','100-1000秒次数'],
-		'countBg1000s':['count of >1000 s','大于1000秒次数'],
-		
-		'fetch0':['count of 0 FetchRow','读取行数为0'],
-		'fetch9':['count of 1-9 FetchRow','读取行数1-9'],
-		'fetch99':['count of 10-99 FetchRow','读取行数10-99'],
-		'fetch999':['count of 100-999 FetchRow','读取行数100-999'],
-		'fetch9999':['count of 1000-9999 FetchRow','读取行数1000-9999'],
-		'fetch99999':['count of >9999 FetchRow','读取行数大于9999'],
-		
-		'update0':['count of 0 UpdateCount','更新行数为0'],
-		'update9':['count of 1-9 UpdateCount','更新行数1-9'],
-		'update99':['count of 10-99 UpdateCount','更新行数10-99'],
-		'update999':['count of 100-999 UpdateCount','更新行数100-999'],
-		'update9999':['count of 1000-9999 UpdateCount','更新行数1000-9999'],
-		'update99999':['count of >9999 UpdateCount','更新行数大于9999'],
-		/**wall*/
-		'CheckCount':['CheckCount', '检查次数'],
-		'HardCheckCount':['HardCheckCount', '硬检查次数'],
-		'ViolationCount':['ViolationCount', '非法次数'],
-		'BlackListHitCount':['BlackListHitCount', '黑名单命中次数'],
-		'BlackListSize':['BlackListSize', '黑名单长度'],
-		'WhiteListHitCount':['WhiteListHitCount', '白名单命中次数'],
-		'WhiteListSize':['WhiteListSize', '白名单长度'],
-		'SyntaxErrrorCount':['SyntaxErrrorCount', '语法错误次数'],
-		'TableName':['TableName', '表名'],
-		
-		'SelectCount':['SelectCount', 'Select数'],
-		'InsertCount':['InsertCount', 'Insert数'],
-		'UpdateCount':['UpdateCount', 'Update数'],
-		'DeleteCount':['DeleteCount', 'Delete数'],
-		'TruncateCount':['TruncateCount', 'Truncate数'],
-		'CreateCount':['CreateCount', 'Create数'],
-		'AlterCount':['AlterCount', 'Alter数'],
-		'DropCount':['DropCount', 'Drop数'],
-		'ReplaceCount':['ReplaceCount', 'Replace数'],
-		'DeleteDataCount':['DeleteDataCount', '删除数据行数'],
-		'UpdateDataCount':['UpdateDataCount', '更新数据行数'],
-		'FetchRowCount':['FetchRowCount', '读取行数'],
-		/**session-detail*/
-		'SESSIONID':['SESSIONID', 'SESSIONID'],
-		'UserAgent':['UserAgent', 'UserAgent'],
-		'Principal':['Principal', 'Principal'],
-		'CreateTime':['CreateTime', '创建时间'],
-		'LastAccessTime':['LastAccessTime', '最后访问时间'],
-		'RemoteAddress':['RemoteAddress', '访问ip地址'],
-		'RequestCount':['RequestCount', '请求次数'],
-		'RequestTimeMillisTotal':['RequestTimeMillisTotal', '总共请求时间'],
-		'RequestInterval':['RequestInterval', '请求间隔'],
-		/**weburi-detail*/
-		'RequestTimeMillis':['RequestTimeMillis', '请求时间'],
-		'JdbcExecutePeak':['JdbcExecutePeak', 'jdbc执行峰值'],
-		'JdbcFetchRowPeak':['JdbcFetchRowPeak', 'jdbc查询取回行数峰值'],
-		'JdbcUpdatePeak':['JdbcUpdatePeak', 'jdbc更新峰值']
-		
-	};
-	
-	var COOKIE_LANG_NAME = "cookie_lang";
-	
-	function log(str) {
-		if (typeof (console) != 'undefined' && typeof(console.log) != 'undefined') {
-			console.log(str);
-		} else {
-			$('body').append('<input type="hidden" value="' + str + " />");
-		}
-	}
-	
-	function setCookie(name,value,expires,path,domain,secure)
-	{
-		var expDays = expires*24*60*60*1000;
-		var expDate = new Date();
-		expDate.setTime(expDate.getTime()+expDays);
-		var expString = ((expires==null) ? "": (";expires="+expDate.toGMTString()));
-		var pathString = ((path==null) ? "": (";path="+path));
-		var domainString = ((domain==null) ? "": (";domain="+domain));
-		var secureString = ((secure==true) ? ";secure": "");
-		document.cookie = name + "="+ escape(value) + expString + pathString + domainString + secureString;
-	}
-
-	function getCookie(name)
-	{
-		var result = null;
-		var myCookie = document.cookie + ";";
-		var searchName = name + "=";
-		var startOfCookie = myCookie.indexOf(searchName);
-		var endOfCookie;
-		if (startOfCookie != -1)
-		{
-			startOfCookie += searchName.length;
-			endOfCookie = myCookie.indexOf(";",startOfCookie);
-			result = unescape(myCookie.substring(startOfCookie,endOfCookie));
-		}
-		return result;
-	}
-	
-	function setText($obj) {
-		var key = $obj.attr('langKey');
-		if (typeof(lang[key]) != 'undefined') {
-			var text = lang[key][druid.lang.langNow];
-			$obj.text(lang[key][druid.lang.langNow]);
-		} else {
-			log('key [' + key + '] not found');
-		}
-	}
-	function setTitle($obj) {
-		var key = $obj.attr('langKey');
-		if (typeof(lang[key]) != 'undefined') {
-			var title = lang[key][druid.lang.langNow];
-			$obj.attr('title', title);
-		} else {
-			log('key [' + key + '] not found');
-		}
-	}
-	
-	return {
-		langNow : LANG_CN,
-		EVENT_LOAD_FINISHED : 'loadFinished',
-		init : function(langNow) {
-			if (typeof(langNow) != 'undefined') {
-				this.setLangType(langNow);
-			} else {
-				var langInCookie = getCookie(COOKIE_LANG_NAME);
-				if (langInCookie == LANG_CN || langInCookie == LANG_EN) {
-					this.setLangType(langInCookie);
-				}
-			}
-			$(document).on(this.EVENT_LOAD_FINISHED, '.lang', function() {
-				log('load lang');
-				setText($(this));
-			});
-			$(document).on(this.EVENT_LOAD_FINISHED, '.langTitle', function() {
-				log('load title');
-				setTitle($(this));
-			});
-			this.trigger();
-			
-			$(document).on('click','.langSelector',function() {
-				var langSelected = $(this).attr('langNow');
-				druid.lang.setLangType(langSelected);
-				druid.lang.trigger();
-				return false;
-			});
-		},
-		setLangType : function (langNow) {
-			this.langNow = langNow;
-			setCookie(COOKIE_LANG_NAME,langNow,30,'/');
-		},
-		getLangType : function () {
-			return this.langNow;
-		},
-		show : function($parent) {
-			var $obj;
-			var $objTitle;
-			if ($parent) {
-				$obj = $parent.find('.lang');
-				$objTitle = $parent.find('.langTitle');
-			} else {
-				$obj = $('.lang');
-				$objTitle = $('.langTitle');
-			}
-			$obj.each(function() {
-				setText($(this));
-			});
-			$objTitle.each(function() {
-				setTitle($(this));
-			});
-		},
-		trigger : function() {
-			log('to load lang now');
-			$('.lang').trigger(this.EVENT_LOAD_FINISHED);//触发语言显示事件
-			$('.langTitle').trigger(this.EVENT_LOAD_FINISHED);//触发语言显示事件
-		}
-	}
-}();
-=======
 $.namespace("druid.lang");
 druid.lang = function() {
 	var LANG_EN = 0;
@@ -701,5 +348,4 @@
 			$('.langTitle').trigger(this.EVENT_LOAD_FINISHED);//触发语言显示事件
 		}
 	}
-}();
->>>>>>> dcda6811
+}();