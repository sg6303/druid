<<<<<<< HEAD
/*
 * Copyright 1999-2011 Alibaba Group Holding Ltd.
 *
 * Licensed under the Apache License, Version 2.0 (the "License");
 * you may not use this file except in compliance with the License.
 * You may obtain a copy of the License at
 *
 *      http://www.apache.org/licenses/LICENSE-2.0
 *
 * Unless required by applicable law or agreed to in writing, software
 * distributed under the License is distributed on an "AS IS" BASIS,
 * WITHOUT WARRANTIES OR CONDITIONS OF ANY KIND, either express or implied.
 * See the License for the specific language governing permissions and
 * limitations under the License.
 */
package com.alibaba.druid.wall.spi;

import java.util.ArrayList;
import java.util.List;

import com.alibaba.druid.sql.SQLUtils;
import com.alibaba.druid.sql.ast.SQLCommentHint;
import com.alibaba.druid.sql.ast.SQLName;
import com.alibaba.druid.sql.ast.SQLObject;
import com.alibaba.druid.sql.ast.expr.SQLBinaryOpExpr;
import com.alibaba.druid.sql.ast.expr.SQLInListExpr;
import com.alibaba.druid.sql.ast.expr.SQLMethodInvokeExpr;
import com.alibaba.druid.sql.ast.expr.SQLNumericLiteralExpr;
import com.alibaba.druid.sql.ast.expr.SQLPropertyExpr;
import com.alibaba.druid.sql.ast.expr.SQLVariantRefExpr;
import com.alibaba.druid.sql.ast.statement.SQLAlterTableStatement;
import com.alibaba.druid.sql.ast.statement.SQLAssignItem;
import com.alibaba.druid.sql.ast.statement.SQLCallStatement;
import com.alibaba.druid.sql.ast.statement.SQLCreateTableStatement;
import com.alibaba.druid.sql.ast.statement.SQLCreateTriggerStatement;
import com.alibaba.druid.sql.ast.statement.SQLDeleteStatement;
import com.alibaba.druid.sql.ast.statement.SQLDropTableStatement;
import com.alibaba.druid.sql.ast.statement.SQLExprTableSource;
import com.alibaba.druid.sql.ast.statement.SQLInsertStatement;
import com.alibaba.druid.sql.ast.statement.SQLSelectGroupByClause;
import com.alibaba.druid.sql.ast.statement.SQLSelectItem;
import com.alibaba.druid.sql.ast.statement.SQLSelectQueryBlock;
import com.alibaba.druid.sql.ast.statement.SQLSelectStatement;
import com.alibaba.druid.sql.ast.statement.SQLSetStatement;
import com.alibaba.druid.sql.ast.statement.SQLUnionQuery;
import com.alibaba.druid.sql.ast.statement.SQLUpdateStatement;
import com.alibaba.druid.sql.dialect.mysql.ast.expr.MySqlOutFileExpr;
import com.alibaba.druid.sql.dialect.mysql.ast.statement.MySqlAlterTableStatement;
import com.alibaba.druid.sql.dialect.mysql.ast.statement.MySqlCreateTableStatement;
import com.alibaba.druid.sql.dialect.mysql.ast.statement.MySqlDeleteStatement;
import com.alibaba.druid.sql.dialect.mysql.ast.statement.MySqlInsertStatement;
import com.alibaba.druid.sql.dialect.mysql.ast.statement.MySqlReplaceStatement;
import com.alibaba.druid.sql.dialect.mysql.ast.statement.MySqlSelectGroupBy;
import com.alibaba.druid.sql.dialect.mysql.ast.statement.MySqlSelectQueryBlock;
import com.alibaba.druid.sql.dialect.mysql.ast.statement.MySqlSelectQueryBlock.Limit;
import com.alibaba.druid.sql.dialect.mysql.ast.statement.MySqlShowCreateTableStatement;
import com.alibaba.druid.sql.dialect.mysql.ast.statement.MySqlUnionQuery;
import com.alibaba.druid.sql.dialect.mysql.ast.statement.MySqlUpdateStatement;
import com.alibaba.druid.sql.dialect.mysql.visitor.MySqlASTVisitor;
import com.alibaba.druid.sql.dialect.mysql.visitor.MySqlASTVisitorAdapter;
import com.alibaba.druid.util.JdbcConstants;
import com.alibaba.druid.wall.Violation;
import com.alibaba.druid.wall.WallConfig;
import com.alibaba.druid.wall.WallContext;
import com.alibaba.druid.wall.WallProvider;
import com.alibaba.druid.wall.WallSqlTableStat;
import com.alibaba.druid.wall.WallVisitor;
import com.alibaba.druid.wall.violation.ErrorCode;
import com.alibaba.druid.wall.violation.IllegalSQLObjectViolation;

public class MySqlWallVisitor extends MySqlASTVisitorAdapter implements WallVisitor, MySqlASTVisitor {

    private final WallConfig      config;
    private final WallProvider    provider;
    private final List<Violation> violations  = new ArrayList<Violation>();
    private boolean               sqlModified = false;

    public MySqlWallVisitor(WallProvider provider){
        this.config = provider.getConfig();
        this.provider = provider;
    }

    @Override
    public String getDbType() {
        return JdbcConstants.MYSQL;
    }

    @Override
    public boolean isSqlModified() {
        return sqlModified;
    }

    @Override
    public void setSqlModified(boolean sqlModified) {
        this.sqlModified = sqlModified;
    }

    @Override
    public WallProvider getProvider() {
        return provider;
    }

    @Override
    public WallConfig getConfig() {
        return config;
    }

    @Override
    public void addViolation(Violation violation) {
        this.violations.add(violation);
    }

    @Override
    public List<Violation> getViolations() {
        return violations;
    }

    public boolean visit(SQLInListExpr x) {
        WallVisitorUtils.check(this, x);
        return true;
    }

    public boolean visit(SQLBinaryOpExpr x) {
        WallVisitorUtils.check(this, x);
        return true;
    }

    @Override
    public boolean visit(SQLSelectQueryBlock x) {
        WallVisitorUtils.checkSelelct(this, x);

        return true;
    }

    @Override
    public boolean visit(MySqlSelectQueryBlock x) {
        WallVisitorUtils.checkSelelct(this, x);
        return true;
    }

    public boolean visit(SQLSelectGroupByClause x) {
        WallVisitorUtils.checkHaving(this, x.getHaving());
        return true;
    }

    public boolean visit(MySqlSelectGroupBy x) {
        WallVisitorUtils.checkHaving(this, x.getHaving());
        return true;
    }

    @Override
    public boolean visit(MySqlDeleteStatement x) {
        WallVisitorUtils.checkReadOnly(this, x.getFrom());

        return visit((SQLDeleteStatement) x);
    }

    @Override
    public boolean visit(SQLDeleteStatement x) {
        WallVisitorUtils.checkDelete(this, x);
        return true;
    }

    @Override
    public boolean visit(MySqlUpdateStatement x) {
        return visit((SQLUpdateStatement) x);
    }

    @Override
    public boolean visit(SQLUpdateStatement x) {
        WallVisitorUtils.initWallTopStatementContext();
        WallVisitorUtils.checkUpdate(this, x);
        return true;
    }

    @Override
    public void endVisit(SQLUpdateStatement x) {
        WallVisitorUtils.clearWallTopStatementContext();
    }

    @Override
    public boolean visit(MySqlInsertStatement x) {
        return visit((SQLInsertStatement) x);
    }

    @Override
    public boolean visit(SQLInsertStatement x) {
        WallVisitorUtils.initWallTopStatementContext();
        WallVisitorUtils.checkInsert(this, x);
        return true;
    }

    @Override
    public void endVisit(SQLInsertStatement x) {
        WallVisitorUtils.clearWallTopStatementContext();
    }

    @Override
    public boolean visit(SQLSelectStatement x) {
        if (!config.isSelelctAllow()) {
            this.getViolations().add(new IllegalSQLObjectViolation(ErrorCode.SELECT_NOT_ALLOW, "select not allow",
                                                                   this.toSQL(x)));
            return false;
        }

        WallVisitorUtils.initWallTopStatementContext();
        return true;
    }

    @Override
    public void endVisit(SQLSelectStatement x) {
        WallVisitorUtils.clearWallTopStatementContext();
    }

    @Override
    public boolean visit(Limit x) {
        if (x.getRowCount() instanceof SQLNumericLiteralExpr) {
            WallContext context = WallContext.current();

            int rowCount = ((SQLNumericLiteralExpr) x.getRowCount()).getNumber().intValue();
            if (rowCount == 0) {
                if (context != null) {
                    context.incrementWarnnings();
                }

                if (!provider.getConfig().isLimitZeroAllow()) {
                    this.getViolations().add(new IllegalSQLObjectViolation(ErrorCode.LIMIT_ZERO, "limit row 0",
                                                                           this.toSQL(x)));
                }
            }
        }
        return true;
    }

    public boolean visit(SQLPropertyExpr x) {
        if (x.getOwner() instanceof SQLVariantRefExpr) {
            SQLVariantRefExpr varExpr = (SQLVariantRefExpr) x.getOwner();
            SQLObject parent = x.getParent();
            String varName = varExpr.getName();
            if (varName.equalsIgnoreCase("@@session") || varName.equalsIgnoreCase("@@global")) {
                if (!(parent instanceof SQLSelectItem) && !(parent instanceof SQLAssignItem)) {
                    violations.add(new IllegalSQLObjectViolation(ErrorCode.VARIANT_DENY,
                                                                 "variable in condition not allow", toSQL(x)));
                    return false;
                }

                if (!checkVar(x.getParent(), x.getName())) {
                    boolean isTop = WallVisitorUtils.isTopNoneFromSelect(this, x);
                    if (!isTop) {
                        boolean allow = true;
                        if (WallVisitorUtils.isWhereOrHaving(x) && isDeny(varName)) {
                            allow = false;
                        }

                        if (!allow) {
                            violations.add(new IllegalSQLObjectViolation(ErrorCode.VARIANT_DENY,
                                                                         "variable not allow : " + x.getName(),
                                                                         toSQL(x)));
                        }
                    }
                }
                return false;
            }
        }

        WallVisitorUtils.check(this, x);
        return true;
    }

    public boolean checkVar(SQLObject parent, String varName) {
        if (varName == null) {
            return false;
        }

        if (varName.equals("?")) {
            return true;
        }

        if (!config.isVariantCheck()) {
            return true;
        }

        if (varName.startsWith("@@")) {
            if (!(parent instanceof SQLSelectItem) && !(parent instanceof SQLAssignItem)) {
                return false;
            }

            varName = varName.substring(2);
        }

        if (config.getPermitVariants().contains(varName)) {
            return true;
        }

        return false;
    }

    public boolean isDeny(String varName) {
        if (varName.startsWith("@@")) {
            varName = varName.substring(2);
        }

        return config.getDenyVariants().contains(varName);
    }

    public boolean visit(SQLVariantRefExpr x) {
        String varName = x.getName();
        if (varName == null) {
            return false;
        }

        if (varName.startsWith("@@") && !checkVar(x.getParent(), x.getName())) {
            boolean isTop = WallVisitorUtils.isTopNoneFromSelect(this, x);
            if (!isTop) {
                boolean allow = true;
                if (WallVisitorUtils.isWhereOrHaving(x) && isDeny(varName)) {
                    allow = false;
                }

                if (!allow) {
                    violations.add(new IllegalSQLObjectViolation(ErrorCode.VARIANT_DENY, "variable not allow : "
                                                                                         + x.getName(), toSQL(x)));
                }
            }
        }

        return false;
    }

    @Override
    public boolean visit(SQLMethodInvokeExpr x) {
        WallVisitorUtils.checkFunction(this, x);

        return true;
    }

    public boolean visit(SQLExprTableSource x) {
        WallVisitorUtils.check(this, x);

        if (x.getExpr() instanceof SQLName) {
            return false;
        }

        return true;
    }

    @Override
    public boolean visit(MySqlOutFileExpr x) {
        if (!config.isSelectIntoOutfileAllow()) {
            violations.add(new IllegalSQLObjectViolation(ErrorCode.INTO_OUTFILE, "into out file not allow", toSQL(x)));
        }

        return true;
    }

    @Override
    public boolean visit(SQLUnionQuery x) {
        WallVisitorUtils.checkUnion(this, x);

        return true;
    }

    @Override
    public boolean visit(MySqlUnionQuery x) {
        WallVisitorUtils.checkUnion(this, x);

        return true;
    }

    @Override
    public String toSQL(SQLObject obj) {
        return SQLUtils.toMySqlString(obj);
    }

    @Override
    public boolean isDenyTable(String name) {
        if (!config.isTableCheck()) {
            return false;
        }

        return !this.provider.checkDenyTable(name);
    }

    public void preVisit(SQLObject x) {
        WallVisitorUtils.preVisitCheck(this, x);
    }

    @Override
    public boolean visit(SQLSelectItem x) {
        WallVisitorUtils.check(this, x);
        return true;
    }

    @Override
    public boolean visit(SQLCreateTableStatement x) {
        WallVisitorUtils.check(this, x);
        return true;
    }

    @Override
    public boolean visit(MySqlCreateTableStatement x) {
        WallVisitorUtils.check(this, x);
        return true;
    }

    public boolean visit(SQLAlterTableStatement x) {
        WallVisitorUtils.check(this, x);
        return true;
    }

    @Override
    public boolean visit(MySqlAlterTableStatement x) {
        WallVisitorUtils.check(this, x);
        return true;
    }

    public boolean visit(SQLDropTableStatement x) {
        WallVisitorUtils.check(this, x);
        return true;
    }

    @Override
    public boolean visit(SQLSetStatement x) {
        return false;
    }

    @Override
    public boolean visit(MySqlReplaceStatement x) {
        return true;
    }

    @Override
    public boolean visit(SQLCallStatement x) {
        return false;
    }

    @Override
    public boolean visit(SQLCommentHint x) {
        String text = x.getText();
        text = text.trim();
        if (text.startsWith("!")) {
            text = text.substring(1);
        }

        if (text.length() == 0) {
            return true;
        }

        if (Character.isDigit(text.charAt(0))) {
            addViolation(new IllegalSQLObjectViolation(ErrorCode.EVIL_HINTS, "evil hints", SQLUtils.toMySqlString(x)));
        }

        text = text.toLowerCase();
        
        for (int i = 0; i < text.length(); ++i) {
            char ch = text.charAt(i);
            switch (ch) {
                case ';':
                case '>':
                case '=':
                case '<':
                case '&':
                case '|':
                case '^':
                case '\n':
                    addViolation(new IllegalSQLObjectViolation(ErrorCode.EVIL_HINTS, "evil hints", SQLUtils.toMySqlString(x)));
                default:
                    break;
            }
        }

        if (text.indexOf("or") != -1 //
            || text.indexOf("and") != -1 //
            || text.indexOf("union") != -1 //

            || text.indexOf("select") != -1 //
            || text.indexOf("delete") != -1 //
            || text.indexOf("insert") != -1 //
            || text.indexOf("update") != -1 //
            || text.indexOf("into") != -1 //

            || text.indexOf("create") != -1 //
            || text.indexOf("drop") != -1 //
            || text.indexOf("alter") != -1 //
            || text.indexOf("truncate") != -1 //

            || text.indexOf("information_schema") != -1 //
            || text.indexOf("mysql") != -1 //
            || text.indexOf("performance_schema") != -1 //

            || text.indexOf("sleep") != -1 //
            || text.indexOf("benchmark") != -1 //
            || text.indexOf("load_file") != -1 //
        ) {
            addViolation(new IllegalSQLObjectViolation(ErrorCode.EVIL_HINTS, "evil hints", SQLUtils.toMySqlString(x)));
        }

        return true;
    }

    @Override
    public boolean visit(MySqlShowCreateTableStatement x) {
        String tableName = ((SQLName) x.getName()).getSimleName();
        WallContext context = WallContext.current();
        if (context != null) {
            WallSqlTableStat tableStat = context.getTableStat(tableName);
            if (tableStat != null) {
                tableStat.incrementShowCount();
            }
        }
        return false;
    }

    @Override
    public boolean visit(SQLCreateTriggerStatement x) {
        return false;
    }
}
=======
/*
 * Copyright 1999-2011 Alibaba Group Holding Ltd.
 *
 * Licensed under the Apache License, Version 2.0 (the "License");
 * you may not use this file except in compliance with the License.
 * You may obtain a copy of the License at
 *
 *      http://www.apache.org/licenses/LICENSE-2.0
 *
 * Unless required by applicable law or agreed to in writing, software
 * distributed under the License is distributed on an "AS IS" BASIS,
 * WITHOUT WARRANTIES OR CONDITIONS OF ANY KIND, either express or implied.
 * See the License for the specific language governing permissions and
 * limitations under the License.
 */
package com.alibaba.druid.wall.spi;

import java.util.ArrayList;
import java.util.List;

import com.alibaba.druid.sql.SQLUtils;
import com.alibaba.druid.sql.ast.SQLCommentHint;
import com.alibaba.druid.sql.ast.SQLName;
import com.alibaba.druid.sql.ast.SQLObject;
import com.alibaba.druid.sql.ast.expr.SQLBinaryOpExpr;
import com.alibaba.druid.sql.ast.expr.SQLInListExpr;
import com.alibaba.druid.sql.ast.expr.SQLMethodInvokeExpr;
import com.alibaba.druid.sql.ast.expr.SQLNumericLiteralExpr;
import com.alibaba.druid.sql.ast.expr.SQLPropertyExpr;
import com.alibaba.druid.sql.ast.expr.SQLVariantRefExpr;
import com.alibaba.druid.sql.ast.statement.SQLAlterTableStatement;
import com.alibaba.druid.sql.ast.statement.SQLAssignItem;
import com.alibaba.druid.sql.ast.statement.SQLCallStatement;
import com.alibaba.druid.sql.ast.statement.SQLCreateTableStatement;
import com.alibaba.druid.sql.ast.statement.SQLCreateTriggerStatement;
import com.alibaba.druid.sql.ast.statement.SQLDeleteStatement;
import com.alibaba.druid.sql.ast.statement.SQLDropTableStatement;
import com.alibaba.druid.sql.ast.statement.SQLExprTableSource;
import com.alibaba.druid.sql.ast.statement.SQLInsertStatement;
import com.alibaba.druid.sql.ast.statement.SQLSelectGroupByClause;
import com.alibaba.druid.sql.ast.statement.SQLSelectItem;
import com.alibaba.druid.sql.ast.statement.SQLSelectQueryBlock;
import com.alibaba.druid.sql.ast.statement.SQLSelectStatement;
import com.alibaba.druid.sql.ast.statement.SQLSetStatement;
import com.alibaba.druid.sql.ast.statement.SQLUnionQuery;
import com.alibaba.druid.sql.ast.statement.SQLUpdateStatement;
import com.alibaba.druid.sql.dialect.mysql.ast.expr.MySqlOutFileExpr;
import com.alibaba.druid.sql.dialect.mysql.ast.statement.MySqlAlterTableStatement;
import com.alibaba.druid.sql.dialect.mysql.ast.statement.MySqlCreateTableStatement;
import com.alibaba.druid.sql.dialect.mysql.ast.statement.MySqlDeleteStatement;
import com.alibaba.druid.sql.dialect.mysql.ast.statement.MySqlInsertStatement;
import com.alibaba.druid.sql.dialect.mysql.ast.statement.MySqlReplaceStatement;
import com.alibaba.druid.sql.dialect.mysql.ast.statement.MySqlSelectGroupBy;
import com.alibaba.druid.sql.dialect.mysql.ast.statement.MySqlSelectQueryBlock;
import com.alibaba.druid.sql.dialect.mysql.ast.statement.MySqlSelectQueryBlock.Limit;
import com.alibaba.druid.sql.dialect.mysql.ast.statement.MySqlShowCreateTableStatement;
import com.alibaba.druid.sql.dialect.mysql.ast.statement.MySqlUnionQuery;
import com.alibaba.druid.sql.dialect.mysql.ast.statement.MySqlUpdateStatement;
import com.alibaba.druid.sql.dialect.mysql.visitor.MySqlASTVisitor;
import com.alibaba.druid.sql.dialect.mysql.visitor.MySqlASTVisitorAdapter;
import com.alibaba.druid.util.JdbcConstants;
import com.alibaba.druid.wall.Violation;
import com.alibaba.druid.wall.WallConfig;
import com.alibaba.druid.wall.WallContext;
import com.alibaba.druid.wall.WallProvider;
import com.alibaba.druid.wall.WallSqlTableStat;
import com.alibaba.druid.wall.WallVisitor;
import com.alibaba.druid.wall.violation.ErrorCode;
import com.alibaba.druid.wall.violation.IllegalSQLObjectViolation;

public class MySqlWallVisitor extends MySqlASTVisitorAdapter implements WallVisitor, MySqlASTVisitor {

    private final WallConfig      config;
    private final WallProvider    provider;
    private final List<Violation> violations  = new ArrayList<Violation>();
    private boolean               sqlModified = false;

    public MySqlWallVisitor(WallProvider provider){
        this.config = provider.getConfig();
        this.provider = provider;
    }

    @Override
    public String getDbType() {
        return JdbcConstants.MYSQL;
    }

    @Override
    public boolean isSqlModified() {
        return sqlModified;
    }

    @Override
    public void setSqlModified(boolean sqlModified) {
        this.sqlModified = sqlModified;
    }

    @Override
    public WallProvider getProvider() {
        return provider;
    }

    @Override
    public WallConfig getConfig() {
        return config;
    }

    @Override
    public void addViolation(Violation violation) {
        this.violations.add(violation);
    }

    @Override
    public List<Violation> getViolations() {
        return violations;
    }

    public boolean visit(SQLInListExpr x) {
        WallVisitorUtils.check(this, x);
        return true;
    }

    public boolean visit(SQLBinaryOpExpr x) {
        WallVisitorUtils.check(this, x);
        return true;
    }

    @Override
    public boolean visit(SQLSelectQueryBlock x) {
        WallVisitorUtils.checkSelelct(this, x);

        return true;
    }

    @Override
    public boolean visit(MySqlSelectQueryBlock x) {
        WallVisitorUtils.checkSelelct(this, x);
        return true;
    }

    public boolean visit(SQLSelectGroupByClause x) {
        WallVisitorUtils.checkHaving(this, x.getHaving());
        return true;
    }

    public boolean visit(MySqlSelectGroupBy x) {
        WallVisitorUtils.checkHaving(this, x.getHaving());
        return true;
    }

    @Override
    public boolean visit(MySqlDeleteStatement x) {
        WallVisitorUtils.checkReadOnly(this, x.getFrom());

        return visit((SQLDeleteStatement) x);
    }

    @Override
    public boolean visit(SQLDeleteStatement x) {
        WallVisitorUtils.checkDelete(this, x);
        return true;
    }

    @Override
    public boolean visit(MySqlUpdateStatement x) {
        return visit((SQLUpdateStatement) x);
    }

    @Override
    public boolean visit(SQLUpdateStatement x) {
        WallVisitorUtils.initWallTopStatementContext();
        WallVisitorUtils.checkUpdate(this, x);
        return true;
    }

    @Override
    public void endVisit(SQLUpdateStatement x) {
        WallVisitorUtils.clearWallTopStatementContext();
    }

    @Override
    public boolean visit(MySqlInsertStatement x) {
        return visit((SQLInsertStatement) x);
    }

    @Override
    public boolean visit(SQLInsertStatement x) {
        WallVisitorUtils.initWallTopStatementContext();
        WallVisitorUtils.checkInsert(this, x);
        return true;
    }

    @Override
    public void endVisit(SQLInsertStatement x) {
        WallVisitorUtils.clearWallTopStatementContext();
    }

    @Override
    public boolean visit(SQLSelectStatement x) {
        if (!config.isSelelctAllow()) {
            this.getViolations().add(new IllegalSQLObjectViolation(ErrorCode.SELECT_NOT_ALLOW, "select not allow",
                                                                   this.toSQL(x)));
            return false;
        }

        WallVisitorUtils.initWallTopStatementContext();
        return true;
    }

    @Override
    public void endVisit(SQLSelectStatement x) {
        WallVisitorUtils.clearWallTopStatementContext();
    }

    @Override
    public boolean visit(Limit x) {
        if (x.getRowCount() instanceof SQLNumericLiteralExpr) {
            WallContext context = WallContext.current();

            int rowCount = ((SQLNumericLiteralExpr) x.getRowCount()).getNumber().intValue();
            if (rowCount == 0) {
                if (context != null) {
                    context.incrementWarnnings();
                }

                if (!provider.getConfig().isLimitZeroAllow()) {
                    this.getViolations().add(new IllegalSQLObjectViolation(ErrorCode.LIMIT_ZERO, "limit row 0",
                                                                           this.toSQL(x)));
                }
            }
        }
        return true;
    }

    public boolean visit(SQLPropertyExpr x) {
        if (x.getOwner() instanceof SQLVariantRefExpr) {
            SQLVariantRefExpr varExpr = (SQLVariantRefExpr) x.getOwner();
            SQLObject parent = x.getParent();
            String varName = varExpr.getName();
            if (varName.equalsIgnoreCase("@@session") || varName.equalsIgnoreCase("@@global")) {
                if (!(parent instanceof SQLSelectItem) && !(parent instanceof SQLAssignItem)) {
                    violations.add(new IllegalSQLObjectViolation(ErrorCode.VARIANT_DENY,
                                                                 "variable in condition not allow", toSQL(x)));
                    return false;
                }

                if (!checkVar(x.getParent(), x.getName())) {
                    boolean isTop = WallVisitorUtils.isTopNoneFromSelect(this, x);
                    if (!isTop) {
                        boolean allow = true;
                        if (WallVisitorUtils.isWhereOrHaving(x) && isDeny(varName)) {
                            allow = false;
                        }

                        if (!allow) {
                            violations.add(new IllegalSQLObjectViolation(ErrorCode.VARIANT_DENY,
                                                                         "variable not allow : " + x.getName(),
                                                                         toSQL(x)));
                        }
                    }
                }
                return false;
            }
        }

        WallVisitorUtils.check(this, x);
        return true;
    }

    public boolean checkVar(SQLObject parent, String varName) {
        if (varName == null) {
            return false;
        }

        if (varName.equals("?")) {
            return true;
        }

        if (!config.isVariantCheck()) {
            return true;
        }

        if (varName.startsWith("@@")) {
            if (!(parent instanceof SQLSelectItem) && !(parent instanceof SQLAssignItem)) {
                return false;
            }

            varName = varName.substring(2);
        }

        if (config.getPermitVariants().contains(varName)) {
            return true;
        }

        return false;
    }

    public boolean isDeny(String varName) {
        if (varName.startsWith("@@")) {
            varName = varName.substring(2);
        }

        varName = varName.toLowerCase();
        return config.getDenyVariants().contains(varName);
    }

    public boolean visit(SQLVariantRefExpr x) {
        String varName = x.getName();
        if (varName == null) {
            return false;
        }

        if (varName.startsWith("@@") && !checkVar(x.getParent(), x.getName())) {
            boolean isTop = WallVisitorUtils.isTopNoneFromSelect(this, x);
            if (!isTop) {
                boolean allow = true;
                if (WallVisitorUtils.isWhereOrHaving(x) && isDeny(varName)) {
                    allow = false;
                }

                if (!allow) {
                    violations.add(new IllegalSQLObjectViolation(ErrorCode.VARIANT_DENY, "variable not allow : "
                                                                                         + x.getName(), toSQL(x)));
                }
            }
        }

        return false;
    }

    @Override
    public boolean visit(SQLMethodInvokeExpr x) {
        WallVisitorUtils.checkFunction(this, x);

        return true;
    }

    public boolean visit(SQLExprTableSource x) {
        WallVisitorUtils.check(this, x);

        if (x.getExpr() instanceof SQLName) {
            return false;
        }

        return true;
    }

    @Override
    public boolean visit(MySqlOutFileExpr x) {
        if (!config.isSelectIntoOutfileAllow()) {
            violations.add(new IllegalSQLObjectViolation(ErrorCode.INTO_OUTFILE, "into out file not allow", toSQL(x)));
        }

        return true;
    }

    @Override
    public boolean visit(SQLUnionQuery x) {
        WallVisitorUtils.checkUnion(this, x);

        return true;
    }

    @Override
    public boolean visit(MySqlUnionQuery x) {
        WallVisitorUtils.checkUnion(this, x);

        return true;
    }

    @Override
    public String toSQL(SQLObject obj) {
        return SQLUtils.toMySqlString(obj);
    }

    @Override
    public boolean isDenyTable(String name) {
        if (!config.isTableCheck()) {
            return false;
        }

        return !this.provider.checkDenyTable(name);
    }

    public void preVisit(SQLObject x) {
        WallVisitorUtils.preVisitCheck(this, x);
    }

    @Override
    public boolean visit(SQLSelectItem x) {
        WallVisitorUtils.check(this, x);
        return true;
    }

    @Override
    public boolean visit(SQLCreateTableStatement x) {
        WallVisitorUtils.check(this, x);
        return true;
    }

    @Override
    public boolean visit(MySqlCreateTableStatement x) {
        WallVisitorUtils.check(this, x);
        return true;
    }

    public boolean visit(SQLAlterTableStatement x) {
        WallVisitorUtils.check(this, x);
        return true;
    }

    @Override
    public boolean visit(MySqlAlterTableStatement x) {
        WallVisitorUtils.check(this, x);
        return true;
    }

    public boolean visit(SQLDropTableStatement x) {
        WallVisitorUtils.check(this, x);
        return true;
    }

    @Override
    public boolean visit(SQLSetStatement x) {
        return false;
    }

    @Override
    public boolean visit(MySqlReplaceStatement x) {
        return true;
    }

    @Override
    public boolean visit(SQLCallStatement x) {
        return false;
    }

    @Override
    public boolean visit(SQLCommentHint x) {
        String text = x.getText();
        text = text.trim();
        if (text.startsWith("!")) {
            text = text.substring(1);
        }

        if (text.length() == 0) {
            return true;
        }

        if (Character.isDigit(text.charAt(0))) {
            addViolation(new IllegalSQLObjectViolation(ErrorCode.EVIL_HINTS, "evil hints", SQLUtils.toMySqlString(x)));
        }

        text = text.toLowerCase();

        if (text.indexOf(';') != -1 //
            || text.indexOf("or") != -1 //
            || text.indexOf("and") != -1 //
            || text.indexOf("union") != -1 //

            || text.indexOf("select") != -1 //
            || text.indexOf("delete") != -1 //
            || text.indexOf("insert") != -1 //
            || text.indexOf("update") != -1 //

            || text.indexOf("create") != -1 //
            || text.indexOf("drop") != -1 //
            || text.indexOf("alter") != -1 //
            || text.indexOf("truncate") != -1 //

            || text.indexOf("information_schema") != -1 //
            || text.indexOf("mysql") != -1 //
            || text.indexOf("performance_schema") != -1 //

            || text.indexOf("sleep") != -1 //
            || text.indexOf("benchmark") != -1 //
            || text.indexOf("load_file") != -1 //
        ) {
            addViolation(new IllegalSQLObjectViolation(ErrorCode.EVIL_HINTS, "evil hints", SQLUtils.toMySqlString(x)));
        }

        return true;
    }

    @Override
    public boolean visit(MySqlShowCreateTableStatement x) {
        String tableName = ((SQLName) x.getName()).getSimleName();
        WallContext context = WallContext.current();
        if (context != null) {
            WallSqlTableStat tableStat = context.getTableStat(tableName);
            if (tableStat != null) {
                tableStat.incrementShowCount();
            }
        }
        return false;
    }

    @Override
    public boolean visit(SQLCreateTriggerStatement x) {
        return false;
    }
}
>>>>>>> e4c62f91
<|MERGE_RESOLUTION|>--- conflicted
+++ resolved
@@ -1,4 +1,3 @@
-<<<<<<< HEAD
 /*
  * Copyright 1999-2011 Alibaba Group Holding Ltd.
  *
@@ -301,6 +300,7 @@
             varName = varName.substring(2);
         }
 
+        varName = varName.toLowerCase();
         return config.getDenyVariants().contains(varName);
     }
 
@@ -516,508 +516,4 @@
     public boolean visit(SQLCreateTriggerStatement x) {
         return false;
     }
-}
-=======
-/*
- * Copyright 1999-2011 Alibaba Group Holding Ltd.
- *
- * Licensed under the Apache License, Version 2.0 (the "License");
- * you may not use this file except in compliance with the License.
- * You may obtain a copy of the License at
- *
- *      http://www.apache.org/licenses/LICENSE-2.0
- *
- * Unless required by applicable law or agreed to in writing, software
- * distributed under the License is distributed on an "AS IS" BASIS,
- * WITHOUT WARRANTIES OR CONDITIONS OF ANY KIND, either express or implied.
- * See the License for the specific language governing permissions and
- * limitations under the License.
- */
-package com.alibaba.druid.wall.spi;
-
-import java.util.ArrayList;
-import java.util.List;
-
-import com.alibaba.druid.sql.SQLUtils;
-import com.alibaba.druid.sql.ast.SQLCommentHint;
-import com.alibaba.druid.sql.ast.SQLName;
-import com.alibaba.druid.sql.ast.SQLObject;
-import com.alibaba.druid.sql.ast.expr.SQLBinaryOpExpr;
-import com.alibaba.druid.sql.ast.expr.SQLInListExpr;
-import com.alibaba.druid.sql.ast.expr.SQLMethodInvokeExpr;
-import com.alibaba.druid.sql.ast.expr.SQLNumericLiteralExpr;
-import com.alibaba.druid.sql.ast.expr.SQLPropertyExpr;
-import com.alibaba.druid.sql.ast.expr.SQLVariantRefExpr;
-import com.alibaba.druid.sql.ast.statement.SQLAlterTableStatement;
-import com.alibaba.druid.sql.ast.statement.SQLAssignItem;
-import com.alibaba.druid.sql.ast.statement.SQLCallStatement;
-import com.alibaba.druid.sql.ast.statement.SQLCreateTableStatement;
-import com.alibaba.druid.sql.ast.statement.SQLCreateTriggerStatement;
-import com.alibaba.druid.sql.ast.statement.SQLDeleteStatement;
-import com.alibaba.druid.sql.ast.statement.SQLDropTableStatement;
-import com.alibaba.druid.sql.ast.statement.SQLExprTableSource;
-import com.alibaba.druid.sql.ast.statement.SQLInsertStatement;
-import com.alibaba.druid.sql.ast.statement.SQLSelectGroupByClause;
-import com.alibaba.druid.sql.ast.statement.SQLSelectItem;
-import com.alibaba.druid.sql.ast.statement.SQLSelectQueryBlock;
-import com.alibaba.druid.sql.ast.statement.SQLSelectStatement;
-import com.alibaba.druid.sql.ast.statement.SQLSetStatement;
-import com.alibaba.druid.sql.ast.statement.SQLUnionQuery;
-import com.alibaba.druid.sql.ast.statement.SQLUpdateStatement;
-import com.alibaba.druid.sql.dialect.mysql.ast.expr.MySqlOutFileExpr;
-import com.alibaba.druid.sql.dialect.mysql.ast.statement.MySqlAlterTableStatement;
-import com.alibaba.druid.sql.dialect.mysql.ast.statement.MySqlCreateTableStatement;
-import com.alibaba.druid.sql.dialect.mysql.ast.statement.MySqlDeleteStatement;
-import com.alibaba.druid.sql.dialect.mysql.ast.statement.MySqlInsertStatement;
-import com.alibaba.druid.sql.dialect.mysql.ast.statement.MySqlReplaceStatement;
-import com.alibaba.druid.sql.dialect.mysql.ast.statement.MySqlSelectGroupBy;
-import com.alibaba.druid.sql.dialect.mysql.ast.statement.MySqlSelectQueryBlock;
-import com.alibaba.druid.sql.dialect.mysql.ast.statement.MySqlSelectQueryBlock.Limit;
-import com.alibaba.druid.sql.dialect.mysql.ast.statement.MySqlShowCreateTableStatement;
-import com.alibaba.druid.sql.dialect.mysql.ast.statement.MySqlUnionQuery;
-import com.alibaba.druid.sql.dialect.mysql.ast.statement.MySqlUpdateStatement;
-import com.alibaba.druid.sql.dialect.mysql.visitor.MySqlASTVisitor;
-import com.alibaba.druid.sql.dialect.mysql.visitor.MySqlASTVisitorAdapter;
-import com.alibaba.druid.util.JdbcConstants;
-import com.alibaba.druid.wall.Violation;
-import com.alibaba.druid.wall.WallConfig;
-import com.alibaba.druid.wall.WallContext;
-import com.alibaba.druid.wall.WallProvider;
-import com.alibaba.druid.wall.WallSqlTableStat;
-import com.alibaba.druid.wall.WallVisitor;
-import com.alibaba.druid.wall.violation.ErrorCode;
-import com.alibaba.druid.wall.violation.IllegalSQLObjectViolation;
-
-public class MySqlWallVisitor extends MySqlASTVisitorAdapter implements WallVisitor, MySqlASTVisitor {
-
-    private final WallConfig      config;
-    private final WallProvider    provider;
-    private final List<Violation> violations  = new ArrayList<Violation>();
-    private boolean               sqlModified = false;
-
-    public MySqlWallVisitor(WallProvider provider){
-        this.config = provider.getConfig();
-        this.provider = provider;
-    }
-
-    @Override
-    public String getDbType() {
-        return JdbcConstants.MYSQL;
-    }
-
-    @Override
-    public boolean isSqlModified() {
-        return sqlModified;
-    }
-
-    @Override
-    public void setSqlModified(boolean sqlModified) {
-        this.sqlModified = sqlModified;
-    }
-
-    @Override
-    public WallProvider getProvider() {
-        return provider;
-    }
-
-    @Override
-    public WallConfig getConfig() {
-        return config;
-    }
-
-    @Override
-    public void addViolation(Violation violation) {
-        this.violations.add(violation);
-    }
-
-    @Override
-    public List<Violation> getViolations() {
-        return violations;
-    }
-
-    public boolean visit(SQLInListExpr x) {
-        WallVisitorUtils.check(this, x);
-        return true;
-    }
-
-    public boolean visit(SQLBinaryOpExpr x) {
-        WallVisitorUtils.check(this, x);
-        return true;
-    }
-
-    @Override
-    public boolean visit(SQLSelectQueryBlock x) {
-        WallVisitorUtils.checkSelelct(this, x);
-
-        return true;
-    }
-
-    @Override
-    public boolean visit(MySqlSelectQueryBlock x) {
-        WallVisitorUtils.checkSelelct(this, x);
-        return true;
-    }
-
-    public boolean visit(SQLSelectGroupByClause x) {
-        WallVisitorUtils.checkHaving(this, x.getHaving());
-        return true;
-    }
-
-    public boolean visit(MySqlSelectGroupBy x) {
-        WallVisitorUtils.checkHaving(this, x.getHaving());
-        return true;
-    }
-
-    @Override
-    public boolean visit(MySqlDeleteStatement x) {
-        WallVisitorUtils.checkReadOnly(this, x.getFrom());
-
-        return visit((SQLDeleteStatement) x);
-    }
-
-    @Override
-    public boolean visit(SQLDeleteStatement x) {
-        WallVisitorUtils.checkDelete(this, x);
-        return true;
-    }
-
-    @Override
-    public boolean visit(MySqlUpdateStatement x) {
-        return visit((SQLUpdateStatement) x);
-    }
-
-    @Override
-    public boolean visit(SQLUpdateStatement x) {
-        WallVisitorUtils.initWallTopStatementContext();
-        WallVisitorUtils.checkUpdate(this, x);
-        return true;
-    }
-
-    @Override
-    public void endVisit(SQLUpdateStatement x) {
-        WallVisitorUtils.clearWallTopStatementContext();
-    }
-
-    @Override
-    public boolean visit(MySqlInsertStatement x) {
-        return visit((SQLInsertStatement) x);
-    }
-
-    @Override
-    public boolean visit(SQLInsertStatement x) {
-        WallVisitorUtils.initWallTopStatementContext();
-        WallVisitorUtils.checkInsert(this, x);
-        return true;
-    }
-
-    @Override
-    public void endVisit(SQLInsertStatement x) {
-        WallVisitorUtils.clearWallTopStatementContext();
-    }
-
-    @Override
-    public boolean visit(SQLSelectStatement x) {
-        if (!config.isSelelctAllow()) {
-            this.getViolations().add(new IllegalSQLObjectViolation(ErrorCode.SELECT_NOT_ALLOW, "select not allow",
-                                                                   this.toSQL(x)));
-            return false;
-        }
-
-        WallVisitorUtils.initWallTopStatementContext();
-        return true;
-    }
-
-    @Override
-    public void endVisit(SQLSelectStatement x) {
-        WallVisitorUtils.clearWallTopStatementContext();
-    }
-
-    @Override
-    public boolean visit(Limit x) {
-        if (x.getRowCount() instanceof SQLNumericLiteralExpr) {
-            WallContext context = WallContext.current();
-
-            int rowCount = ((SQLNumericLiteralExpr) x.getRowCount()).getNumber().intValue();
-            if (rowCount == 0) {
-                if (context != null) {
-                    context.incrementWarnnings();
-                }
-
-                if (!provider.getConfig().isLimitZeroAllow()) {
-                    this.getViolations().add(new IllegalSQLObjectViolation(ErrorCode.LIMIT_ZERO, "limit row 0",
-                                                                           this.toSQL(x)));
-                }
-            }
-        }
-        return true;
-    }
-
-    public boolean visit(SQLPropertyExpr x) {
-        if (x.getOwner() instanceof SQLVariantRefExpr) {
-            SQLVariantRefExpr varExpr = (SQLVariantRefExpr) x.getOwner();
-            SQLObject parent = x.getParent();
-            String varName = varExpr.getName();
-            if (varName.equalsIgnoreCase("@@session") || varName.equalsIgnoreCase("@@global")) {
-                if (!(parent instanceof SQLSelectItem) && !(parent instanceof SQLAssignItem)) {
-                    violations.add(new IllegalSQLObjectViolation(ErrorCode.VARIANT_DENY,
-                                                                 "variable in condition not allow", toSQL(x)));
-                    return false;
-                }
-
-                if (!checkVar(x.getParent(), x.getName())) {
-                    boolean isTop = WallVisitorUtils.isTopNoneFromSelect(this, x);
-                    if (!isTop) {
-                        boolean allow = true;
-                        if (WallVisitorUtils.isWhereOrHaving(x) && isDeny(varName)) {
-                            allow = false;
-                        }
-
-                        if (!allow) {
-                            violations.add(new IllegalSQLObjectViolation(ErrorCode.VARIANT_DENY,
-                                                                         "variable not allow : " + x.getName(),
-                                                                         toSQL(x)));
-                        }
-                    }
-                }
-                return false;
-            }
-        }
-
-        WallVisitorUtils.check(this, x);
-        return true;
-    }
-
-    public boolean checkVar(SQLObject parent, String varName) {
-        if (varName == null) {
-            return false;
-        }
-
-        if (varName.equals("?")) {
-            return true;
-        }
-
-        if (!config.isVariantCheck()) {
-            return true;
-        }
-
-        if (varName.startsWith("@@")) {
-            if (!(parent instanceof SQLSelectItem) && !(parent instanceof SQLAssignItem)) {
-                return false;
-            }
-
-            varName = varName.substring(2);
-        }
-
-        if (config.getPermitVariants().contains(varName)) {
-            return true;
-        }
-
-        return false;
-    }
-
-    public boolean isDeny(String varName) {
-        if (varName.startsWith("@@")) {
-            varName = varName.substring(2);
-        }
-
-        varName = varName.toLowerCase();
-        return config.getDenyVariants().contains(varName);
-    }
-
-    public boolean visit(SQLVariantRefExpr x) {
-        String varName = x.getName();
-        if (varName == null) {
-            return false;
-        }
-
-        if (varName.startsWith("@@") && !checkVar(x.getParent(), x.getName())) {
-            boolean isTop = WallVisitorUtils.isTopNoneFromSelect(this, x);
-            if (!isTop) {
-                boolean allow = true;
-                if (WallVisitorUtils.isWhereOrHaving(x) && isDeny(varName)) {
-                    allow = false;
-                }
-
-                if (!allow) {
-                    violations.add(new IllegalSQLObjectViolation(ErrorCode.VARIANT_DENY, "variable not allow : "
-                                                                                         + x.getName(), toSQL(x)));
-                }
-            }
-        }
-
-        return false;
-    }
-
-    @Override
-    public boolean visit(SQLMethodInvokeExpr x) {
-        WallVisitorUtils.checkFunction(this, x);
-
-        return true;
-    }
-
-    public boolean visit(SQLExprTableSource x) {
-        WallVisitorUtils.check(this, x);
-
-        if (x.getExpr() instanceof SQLName) {
-            return false;
-        }
-
-        return true;
-    }
-
-    @Override
-    public boolean visit(MySqlOutFileExpr x) {
-        if (!config.isSelectIntoOutfileAllow()) {
-            violations.add(new IllegalSQLObjectViolation(ErrorCode.INTO_OUTFILE, "into out file not allow", toSQL(x)));
-        }
-
-        return true;
-    }
-
-    @Override
-    public boolean visit(SQLUnionQuery x) {
-        WallVisitorUtils.checkUnion(this, x);
-
-        return true;
-    }
-
-    @Override
-    public boolean visit(MySqlUnionQuery x) {
-        WallVisitorUtils.checkUnion(this, x);
-
-        return true;
-    }
-
-    @Override
-    public String toSQL(SQLObject obj) {
-        return SQLUtils.toMySqlString(obj);
-    }
-
-    @Override
-    public boolean isDenyTable(String name) {
-        if (!config.isTableCheck()) {
-            return false;
-        }
-
-        return !this.provider.checkDenyTable(name);
-    }
-
-    public void preVisit(SQLObject x) {
-        WallVisitorUtils.preVisitCheck(this, x);
-    }
-
-    @Override
-    public boolean visit(SQLSelectItem x) {
-        WallVisitorUtils.check(this, x);
-        return true;
-    }
-
-    @Override
-    public boolean visit(SQLCreateTableStatement x) {
-        WallVisitorUtils.check(this, x);
-        return true;
-    }
-
-    @Override
-    public boolean visit(MySqlCreateTableStatement x) {
-        WallVisitorUtils.check(this, x);
-        return true;
-    }
-
-    public boolean visit(SQLAlterTableStatement x) {
-        WallVisitorUtils.check(this, x);
-        return true;
-    }
-
-    @Override
-    public boolean visit(MySqlAlterTableStatement x) {
-        WallVisitorUtils.check(this, x);
-        return true;
-    }
-
-    public boolean visit(SQLDropTableStatement x) {
-        WallVisitorUtils.check(this, x);
-        return true;
-    }
-
-    @Override
-    public boolean visit(SQLSetStatement x) {
-        return false;
-    }
-
-    @Override
-    public boolean visit(MySqlReplaceStatement x) {
-        return true;
-    }
-
-    @Override
-    public boolean visit(SQLCallStatement x) {
-        return false;
-    }
-
-    @Override
-    public boolean visit(SQLCommentHint x) {
-        String text = x.getText();
-        text = text.trim();
-        if (text.startsWith("!")) {
-            text = text.substring(1);
-        }
-
-        if (text.length() == 0) {
-            return true;
-        }
-
-        if (Character.isDigit(text.charAt(0))) {
-            addViolation(new IllegalSQLObjectViolation(ErrorCode.EVIL_HINTS, "evil hints", SQLUtils.toMySqlString(x)));
-        }
-
-        text = text.toLowerCase();
-
-        if (text.indexOf(';') != -1 //
-            || text.indexOf("or") != -1 //
-            || text.indexOf("and") != -1 //
-            || text.indexOf("union") != -1 //
-
-            || text.indexOf("select") != -1 //
-            || text.indexOf("delete") != -1 //
-            || text.indexOf("insert") != -1 //
-            || text.indexOf("update") != -1 //
-
-            || text.indexOf("create") != -1 //
-            || text.indexOf("drop") != -1 //
-            || text.indexOf("alter") != -1 //
-            || text.indexOf("truncate") != -1 //
-
-            || text.indexOf("information_schema") != -1 //
-            || text.indexOf("mysql") != -1 //
-            || text.indexOf("performance_schema") != -1 //
-
-            || text.indexOf("sleep") != -1 //
-            || text.indexOf("benchmark") != -1 //
-            || text.indexOf("load_file") != -1 //
-        ) {
-            addViolation(new IllegalSQLObjectViolation(ErrorCode.EVIL_HINTS, "evil hints", SQLUtils.toMySqlString(x)));
-        }
-
-        return true;
-    }
-
-    @Override
-    public boolean visit(MySqlShowCreateTableStatement x) {
-        String tableName = ((SQLName) x.getName()).getSimleName();
-        WallContext context = WallContext.current();
-        if (context != null) {
-            WallSqlTableStat tableStat = context.getTableStat(tableName);
-            if (tableStat != null) {
-                tableStat.incrementShowCount();
-            }
-        }
-        return false;
-    }
-
-    @Override
-    public boolean visit(SQLCreateTriggerStatement x) {
-        return false;
-    }
-}
->>>>>>> e4c62f91
+}