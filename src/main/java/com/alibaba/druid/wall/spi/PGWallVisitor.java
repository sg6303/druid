/*
 * Copyright 1999-2011 Alibaba Group Holding Ltd.
 *
 * Licensed under the Apache License, Version 2.0 (the "License");
 * you may not use this file except in compliance with the License.
 * You may obtain a copy of the License at
 *
 *      http://www.apache.org/licenses/LICENSE-2.0
 *
 * Unless required by applicable law or agreed to in writing, software
 * distributed under the License is distributed on an "AS IS" BASIS,
 * WITHOUT WARRANTIES OR CONDITIONS OF ANY KIND, either express or implied.
 * See the License for the specific language governing permissions and
 * limitations under the License.
 */
package com.alibaba.druid.wall.spi;

import java.util.ArrayList;
import java.util.List;

import com.alibaba.druid.sql.SQLUtils;
import com.alibaba.druid.sql.ast.SQLName;
import com.alibaba.druid.sql.ast.SQLObject;
import com.alibaba.druid.sql.ast.expr.SQLBinaryOpExpr;
import com.alibaba.druid.sql.ast.expr.SQLIdentifierExpr;
import com.alibaba.druid.sql.ast.expr.SQLInListExpr;
import com.alibaba.druid.sql.ast.expr.SQLMethodInvokeExpr;
import com.alibaba.druid.sql.ast.expr.SQLPropertyExpr;
import com.alibaba.druid.sql.ast.statement.SQLAlterTableStatement;
import com.alibaba.druid.sql.ast.statement.SQLCallStatement;
import com.alibaba.druid.sql.ast.statement.SQLCreateTableStatement;
import com.alibaba.druid.sql.ast.statement.SQLCreateTriggerStatement;
import com.alibaba.druid.sql.ast.statement.SQLDeleteStatement;
import com.alibaba.druid.sql.ast.statement.SQLDropTableStatement;
import com.alibaba.druid.sql.ast.statement.SQLExprTableSource;
import com.alibaba.druid.sql.ast.statement.SQLInsertStatement;
import com.alibaba.druid.sql.ast.statement.SQLSelectGroupByClause;
import com.alibaba.druid.sql.ast.statement.SQLSelectItem;
import com.alibaba.druid.sql.ast.statement.SQLSelectQueryBlock;
import com.alibaba.druid.sql.ast.statement.SQLSelectStatement;
import com.alibaba.druid.sql.ast.statement.SQLSetStatement;
import com.alibaba.druid.sql.ast.statement.SQLUnionQuery;
import com.alibaba.druid.sql.ast.statement.SQLUpdateStatement;
import com.alibaba.druid.sql.dialect.postgresql.ast.stmt.PGSelectQueryBlock;
import com.alibaba.druid.sql.dialect.postgresql.visitor.PGASTVisitorAdapter;
import com.alibaba.druid.wall.Violation;
import com.alibaba.druid.wall.WallConfig;
import com.alibaba.druid.wall.WallProvider;
import com.alibaba.druid.wall.WallVisitor;
import com.alibaba.druid.wall.violation.ErrorCode;
import com.alibaba.druid.wall.violation.IllegalSQLObjectViolation;

public class PGWallVisitor extends PGASTVisitorAdapter implements WallVisitor {

    private final WallConfig      config;
    private final WallProvider    provider;
    private final List<Violation> violations  = new ArrayList<Violation>();
    private boolean               sqlModified = false;

    public PGWallVisitor(WallProvider provider){
        this.config = provider.getConfig();
        this.provider = provider;
    }
    
    @Override
    public boolean isSqlModified() {
        return sqlModified;
    }

    @Override
<<<<<<< HEAD
=======
    public boolean isSqlModified() {
        return sqlModified;
    }

    @Override
>>>>>>> 26419df2
    public void setSqlModified(boolean sqlModified) {
        this.sqlModified = sqlModified;
    }

    @Override
    public WallProvider getProvider() {
        return provider;
    }

    @Override
    public WallConfig getConfig() {
        return config;
    }

    @Override
    public void addViolation(Violation violation) {
        this.violations.add(violation);
    }

    @Override
    public List<Violation> getViolations() {
        return violations;
    }

    public boolean visit(SQLIdentifierExpr x) {
        String name = x.getName();
        name = WallVisitorUtils.form(name);
        if (config.isVariantCheck() && config.getDenyVariants().contains(name)) {
            getViolations().add(new IllegalSQLObjectViolation(ErrorCode.VARIANT_DENY, "variable not allow : " + name,
                                                              toSQL(x)));
        }
        return true;
    }

    public boolean visit(SQLPropertyExpr x) {
        WallVisitorUtils.check(this, x);
        return true;
    }

    public boolean visit(SQLInListExpr x) {
        WallVisitorUtils.check(this, x);
        return true;
    }

    public boolean visit(SQLBinaryOpExpr x) {
        WallVisitorUtils.check(this, x);
        return true;
    }

    @Override
    public boolean visit(SQLMethodInvokeExpr x) {
        WallVisitorUtils.checkFunction(this, x);

        return true;
    }

    public boolean visit(SQLExprTableSource x) {
        WallVisitorUtils.check(this, x);

        if (x.getExpr() instanceof SQLName) {
            return false;
        }

        return true;
    }

    public boolean visit(SQLSelectGroupByClause x) {
        WallVisitorUtils.checkHaving(this, x.getHaving());
        return true;
    }

    @Override
    public boolean visit(SQLSelectQueryBlock x) {
        WallVisitorUtils.checkSelelct(this, x);

        return true;
    }

    @Override
    public boolean visit(PGSelectQueryBlock x) {
        WallVisitorUtils.checkSelelct(this, x);

        return true;
    }

    @Override
    public boolean visit(SQLUnionQuery x) {
        WallVisitorUtils.checkUnion(this, x);

        return true;
    }

    @Override
    public String toSQL(SQLObject obj) {
        return SQLUtils.toOracleString(obj);
    }

    @Override
    public boolean isDenyTable(String name) {
        if (!config.isTableCheck()) {
            return false;
        }

        name = WallVisitorUtils.form(name);
        if (name.startsWith("v$") || name.startsWith("v_$")) {
            return true;
        }
        return !this.provider.checkDenyTable(name);
    }

    public void preVisit(SQLObject x) {
        WallVisitorUtils.preVisitCheck(this, x);
    }

    @Override
    public boolean visit(SQLSelectStatement x) {
        if (!config.isSelelctAllow()) {
            this.getViolations().add(new IllegalSQLObjectViolation(ErrorCode.SELECT_NOT_ALLOW, "selelct not allow",
                                                                   this.toSQL(x)));
            return false;
        }

        WallVisitorUtils.initWallTopStatementContext();

        return true;
    }

    @Override
    public void endVisit(SQLSelectStatement x) {
        WallVisitorUtils.clearWallTopStatementContext();
    }

    @Override
    public boolean visit(SQLInsertStatement x) {
        WallVisitorUtils.initWallTopStatementContext();
        WallVisitorUtils.checkInsert(this, x);

        return true;
    }

    @Override
    public void endVisit(SQLInsertStatement x) {
        WallVisitorUtils.clearWallTopStatementContext();
    }

    @Override
    public boolean visit(SQLDeleteStatement x) {
        WallVisitorUtils.checkDelete(this, x);
        return true;
    }

    @Override
    public void endVisit(SQLDeleteStatement x) {
        WallVisitorUtils.clearWallTopStatementContext();
    }

    @Override
    public boolean visit(SQLUpdateStatement x) {
        WallVisitorUtils.initWallTopStatementContext();
        WallVisitorUtils.checkUpdate(this, x);

        return true;
    }

    @Override
    public void endVisit(SQLUpdateStatement x) {
        WallVisitorUtils.clearWallTopStatementContext();
    }

    @Override
    public boolean visit(SQLSelectItem x) {
        WallVisitorUtils.check(this, x);
        return true;
    }

    @Override
    public boolean visit(SQLCreateTableStatement x) {
        WallVisitorUtils.check(this, x);
        return true;
    }

    @Override
    public boolean visit(SQLAlterTableStatement x) {
        WallVisitorUtils.check(this, x);
        return true;
    }

    @Override
    public boolean visit(SQLDropTableStatement x) {
        WallVisitorUtils.check(this, x);
        return true;
    }

    @Override
    public boolean visit(SQLSetStatement x) {
        return false;
    }

    @Override
    public boolean visit(SQLCallStatement x) {
        return false;
    }

    @Override
    public boolean visit(SQLCreateTriggerStatement x) {
        return false;
    }
}<|MERGE_RESOLUTION|>--- conflicted
+++ resolved
@@ -61,21 +61,13 @@
         this.config = provider.getConfig();
         this.provider = provider;
     }
-    
+
     @Override
     public boolean isSqlModified() {
         return sqlModified;
     }
 
     @Override
-<<<<<<< HEAD
-=======
-    public boolean isSqlModified() {
-        return sqlModified;
-    }
-
-    @Override
->>>>>>> 26419df2
     public void setSqlModified(boolean sqlModified) {
         this.sqlModified = sqlModified;
     }
