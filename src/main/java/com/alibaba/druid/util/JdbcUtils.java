/*
 * Copyright 1999-2011 Alibaba Group Holding Ltd.
 *
 * Licensed under the Apache License, Version 2.0 (the "License");
 * you may not use this file except in compliance with the License.
 * You may obtain a copy of the License at
 *
 *      http://www.apache.org/licenses/LICENSE-2.0
 *
 * Unless required by applicable law or agreed to in writing, software
 * distributed under the License is distributed on an "AS IS" BASIS,
 * WITHOUT WARRANTIES OR CONDITIONS OF ANY KIND, either express or implied.
 * See the License for the specific language governing permissions and
 * limitations under the License.
 */
package com.alibaba.druid.util;

import java.io.Closeable;
import java.io.InputStream;
import java.io.PrintStream;
import java.net.URL;
import java.sql.Connection;
import java.sql.Date;
import java.sql.Driver;
import java.sql.PreparedStatement;
import java.sql.ResultSet;
import java.sql.ResultSetMetaData;
import java.sql.SQLException;
import java.sql.Statement;
import java.sql.Types;
import java.util.ArrayList;
import java.util.Arrays;
import java.util.Collection;
import java.util.Enumeration;
import java.util.LinkedHashMap;
import java.util.List;
import java.util.Map;
import java.util.Properties;

import javax.sql.DataSource;

import com.alibaba.druid.support.logging.Log;
import com.alibaba.druid.support.logging.LogFactory;

/**
 * @author wenshao<szujobs@hotmail.com>
 */
public final class JdbcUtils implements JdbcConstants {

    private final static Log        LOG              = LogFactory.getLog(JdbcUtils.class);

    private static final Properties driverUrlMapping = new Properties();

    static {
        try {
            ClassLoader ctxClassLoader = Thread.currentThread().getContextClassLoader();
            if (ctxClassLoader != null) {
                for (Enumeration<URL> e = ctxClassLoader.getResources("META-INF/druid-driver.properties"); e.hasMoreElements();) {
                    URL url = e.nextElement();

                    Properties property = new Properties();

                    InputStream is = null;
                    try {
                        is = url.openStream();
                        property.load(is);
                    } finally {
                        JdbcUtils.close(is);
                    }

                    driverUrlMapping.putAll(property);
                }
            }
        } catch (Exception e) {
            LOG.error("load druid-driver.properties error", e);
        }
    }

    public final static void close(Connection x) {
        if (x != null) {
            try {
                x.close();
            } catch (Exception e) {
                LOG.error("close connection error", e);
            }
        }
    }

    public final static void close(Statement x) {
        if (x != null) {
            try {
                x.close();
            } catch (Exception e) {
                LOG.error("close statement error", e);
            }
        }
    }

    public final static void close(ResultSet x) {
        if (x != null) {
            try {
                x.close();
            } catch (Exception e) {
                LOG.error("close resultset error", e);
            }
        }
    }

    public final static void close(Closeable x) {
        if (x != null) {
            try {
                x.close();
            } catch (Exception e) {
                LOG.error("close error", e);
            }
        }
    }

    public final static void printResultSet(ResultSet rs) throws SQLException {
        printResultSet(rs, System.out);
    }

    public final static void printResultSet(ResultSet rs, PrintStream out) throws SQLException {
        ResultSetMetaData metadata = rs.getMetaData();
        int columnCount = metadata.getColumnCount();
        for (int columnIndex = 1; columnIndex <= columnCount; ++columnIndex) {
            if (columnIndex != 1) {
                out.print('\t');
            }
            out.print(metadata.getColumnName(columnIndex));
        }

        out.println();

        while (rs.next()) {

            for (int columnIndex = 1; columnIndex <= columnCount; ++columnIndex) {
                if (columnIndex != 1) {
                    out.print('\t');
                }

                int type = metadata.getColumnType(columnIndex);

                if (type == Types.VARCHAR || type == Types.CHAR || type == Types.NVARCHAR || type == Types.NCHAR) {
                    out.print(rs.getString(columnIndex));
                } else if (type == Types.DATE) {
                    Date date = rs.getDate(columnIndex);
                    if (rs.wasNull()) {
                        out.print("null");
                    } else {
                        out.print(date.toString());
                    }
                } else if (type == Types.BIT) {
                    boolean value = rs.getBoolean(columnIndex);
                    if (rs.wasNull()) {
                        out.print("null");
                    } else {
                        out.print(Boolean.toString(value));
                    }
                } else if (type == Types.BOOLEAN) {
                    boolean value = rs.getBoolean(columnIndex);
                    if (rs.wasNull()) {
                        out.print("null");
                    } else {
                        out.print(Boolean.toString(value));
                    }
                } else if (type == Types.TINYINT) {
                    byte value = rs.getByte(columnIndex);
                    if (rs.wasNull()) {
                        out.print("null");
                    } else {
                        out.print(Byte.toString(value));
                    }
                } else if (type == Types.SMALLINT) {
                    short value = rs.getShort(columnIndex);
                    if (rs.wasNull()) {
                        out.print("null");
                    } else {
                        out.print(Short.toString(value));
                    }
                } else if (type == Types.INTEGER) {
                    int value = rs.getInt(columnIndex);
                    if (rs.wasNull()) {
                        out.print("null");
                    } else {
                        out.print(Integer.toString(value));
                    }
                } else if (type == Types.BIGINT) {
                    long value = rs.getLong(columnIndex);
                    if (rs.wasNull()) {
                        out.print("null");
                    } else {
                        out.print(Long.toString(value));
                    }
                } else if (type == Types.TIMESTAMP) {
                    out.print(String.valueOf(rs.getTimestamp(columnIndex)));
                } else if (type == Types.DECIMAL) {
                    out.print(String.valueOf(rs.getBigDecimal(columnIndex)));
                } else if (type == Types.CLOB) {
                    out.print(String.valueOf(rs.getString(columnIndex)));
                } else if (type == Types.JAVA_OBJECT) {
                    Object objec = rs.getObject(columnIndex);

                    if (rs.wasNull()) {
                        out.print("null");
                    } else {
                        out.print(String.valueOf(objec));
                    }
                } else if (type == Types.LONGVARCHAR) {
                    Object objec = rs.getString(columnIndex);

                    if (rs.wasNull()) {
                        out.print("null");
                    } else {
                        out.print(String.valueOf(objec));
                    }
                } else if (type == Types.NULL) {
                    out.print("null");
                } else {
                    Object objec = rs.getObject(columnIndex);

                    if (rs.wasNull()) {
                        out.print("null");
                    } else {
                        if (objec instanceof byte[]) {
                            byte[] bytes = (byte[]) objec;
                            String text = HexBin.encode(bytes);
                            out.print(text);
                        } else {
                            out.print(String.valueOf(objec));
                        }
                    }
                }
            }
            out.println();
        }
    }

    public static String getTypeName(int sqlType) {
        switch (sqlType) {
            case Types.ARRAY:
                return "ARRAY";

            case Types.BIGINT:
                return "BIGINT";

            case Types.BINARY:
                return "BINARY";

            case Types.BIT:
                return "BIT";

            case Types.BLOB:
                return "BLOB";

            case Types.BOOLEAN:
                return "BOOLEAN";

            case Types.CHAR:
                return "CHAR";

            case Types.CLOB:
                return "CLOB";

            case Types.DATALINK:
                return "DATALINK";

            case Types.DATE:
                return "DATE";

            case Types.DECIMAL:
                return "DECIMAL";

            case Types.DISTINCT:
                return "DISTINCT";

            case Types.DOUBLE:
                return "DOUBLE";

            case Types.FLOAT:
                return "FLOAT";

            case Types.INTEGER:
                return "INTEGER";

            case Types.JAVA_OBJECT:
                return "JAVA_OBJECT";

            case Types.LONGNVARCHAR:
                return "LONGNVARCHAR";

            case Types.LONGVARBINARY:
                return "LONGVARBINARY";

            case Types.NCHAR:
                return "NCHAR";

            case Types.NCLOB:
                return "NCLOB";

            case Types.NULL:
                return "NULL";

            case Types.NUMERIC:
                return "NUMERIC";

            case Types.NVARCHAR:
                return "NVARCHAR";

            case Types.REAL:
                return "REAL";

            case Types.REF:
                return "REF";

            case Types.ROWID:
                return "ROWID";

            case Types.SMALLINT:
                return "SMALLINT";

            case Types.SQLXML:
                return "SQLXML";

            case Types.STRUCT:
                return "STRUCT";

            case Types.TIME:
                return "TIME";

            case Types.TIMESTAMP:
                return "TIMESTAMP";

            case Types.TINYINT:
                return "TINYINT";

            case Types.VARBINARY:
                return "VARBINARY";

            case Types.VARCHAR:
                return "VARCHAR";

            default:
                return "OTHER";

        }
    }

    public static String getDriverClassName(String rawUrl) throws SQLException {
        if (rawUrl.startsWith("jdbc:derby:")) {
            return "org.apache.derby.jdbc.EmbeddedDriver";
        } else if (rawUrl.startsWith("jdbc:mysql:")) {
            return MYSQL_DRIVER;
        } else if (rawUrl.startsWith("jdbc:mariadb:")) {
            return MARIADB_DRIVER;
        } else if (rawUrl.startsWith("jdbc:oracle:") //
                || rawUrl.startsWith("JDBC:oracle:")
                ) {
            return ORACLE_DRIVER;
        } else if (rawUrl.startsWith("jdbc:alibaba:oracle:")) {
            return ALI_ORACLE_DRIVER;
        } else if (rawUrl.startsWith("jdbc:microsoft:")) {
            return "com.microsoft.jdbc.sqlserver.SQLServerDriver";
        } else if (rawUrl.startsWith("jdbc:sqlserver:")) {
            return "com.microsoft.sqlserver.jdbc.SQLServerDriver";
        } else if (rawUrl.startsWith("jdbc:sybase:Tds:")) {
            return "com.sybase.jdbc2.jdbc.SybDriver";
        } else if (rawUrl.startsWith("jdbc:jtds:")) {
            return "net.sourceforge.jtds.jdbc.Driver";
        } else if (rawUrl.startsWith("jdbc:fake:") || rawUrl.startsWith("jdbc:mock:")) {
            return "com.alibaba.druid.mock.MockDriver";
        } else if (rawUrl.startsWith("jdbc:postgresql:")) {
            return "org.postgresql.Driver";
        } else if (rawUrl.startsWith("jdbc:hsqldb:")) {
            return "org.hsqldb.jdbcDriver";
        } else if (rawUrl.startsWith("jdbc:db2:")) {
            return DB2_DRIVER;
        } else if (rawUrl.startsWith("jdbc:sqlite:")) {
            return "org.sqlite.JDBC";
        } else if (rawUrl.startsWith("jdbc:ingres:")) {
            return "com.ingres.jdbc.IngresDriver";
        } else if (rawUrl.startsWith("jdbc:h2:")) {
            return H2_DRIVER;
        } else if (rawUrl.startsWith("jdbc:mckoi:")) {
            return "com.mckoi.JDBCDriver";
        } else if (rawUrl.startsWith("jdbc:cloudscape:")) {
            return "COM.cloudscape.core.JDBCDriver";
        } else if (rawUrl.startsWith("jdbc:informix-sqli:")) {
            return "com.informix.jdbc.IfxDriver";
        } else if (rawUrl.startsWith("jdbc:timesten:")) {
            return "com.timesten.jdbc.TimesTenDriver";
        } else if (rawUrl.startsWith("jdbc:as400:")) {
            return "com.ibm.as400.access.AS400JDBCDriver";
        } else if (rawUrl.startsWith("jdbc:sapdb:")) {
            return "com.sap.dbtech.jdbc.DriverSapDB";
        } else if (rawUrl.startsWith("jdbc:JSQLConnect:")) {
            return "com.jnetdirect.jsql.JSQLDriver";
        } else if (rawUrl.startsWith("jdbc:JTurbo:")) {
            return "com.newatlanta.jturbo.driver.Driver";
        } else if (rawUrl.startsWith("jdbc:firebirdsql:")) {
            return "org.firebirdsql.jdbc.FBDriver";
        } else if (rawUrl.startsWith("jdbc:interbase:")) {
            return "interbase.interclient.Driver";
        } else if (rawUrl.startsWith("jdbc:pointbase:")) {
            return "com.pointbase.jdbc.jdbcUniversalDriver";
        } else if (rawUrl.startsWith("jdbc:edbc:")) {
            return "ca.edbc.jdbc.EdbcDriver";
        } else if (rawUrl.startsWith("jdbc:mimer:multi1:")) {
            return "com.mimer.jdbc.Driver";
        } else {
            throw new SQLException("unkow jdbc driver : " + rawUrl);
        }
    }

    public static String getDbType(String rawUrl, String driverClassName) {
        if (rawUrl == null) {
            return null;
        }

        if (rawUrl.startsWith("jdbc:derby:")) {
            return DERBY;
        } else if (rawUrl.startsWith("jdbc:mysql:")) {
            return MYSQL;
        } else if (rawUrl.startsWith("jdbc:mariadb:")) {
            return MARIADB;
        } else if (rawUrl.startsWith("jdbc:oracle:")) {
            return ORACLE;
        } else if (rawUrl.startsWith("jdbc:alibaba:oracle:")) {
            return ALI_ORACLE;
        } else if (rawUrl.startsWith("jdbc:microsoft:")) {
            return SQL_SERVER;
        } else if (rawUrl.startsWith("jdbc:sybase:Tds:")) {
            return SYBASE;
        } else if (rawUrl.startsWith("jdbc:jtds:")) {
            return JTDS;
        } else if (rawUrl.startsWith("jdbc:fake:") || rawUrl.startsWith("jdbc:mock:")) {
            return MOCK;
        } else if (rawUrl.startsWith("jdbc:postgresql:")) {
            return POSTGRESQL;
        } else if (rawUrl.startsWith("jdbc:hsqldb:")) {
            return HSQL;
        } else if (rawUrl.startsWith("jdbc:db2:")) {
            return DB2;
        } else if (rawUrl.startsWith("jdbc:sqlite:")) {
            return "sqlite";
        } else if (rawUrl.startsWith("jdbc:ingres:")) {
            return "ingres";
        } else if (rawUrl.startsWith("jdbc:h2:")) {
            return H2;
        } else if (rawUrl.startsWith("jdbc:mckoi:")) {
            return "mckoi";
        } else if (rawUrl.startsWith("jdbc:cloudscape:")) {
            return "cloudscape";
        } else if (rawUrl.startsWith("jdbc:informix-sqli:")) {
            return "informix";
        } else if (rawUrl.startsWith("jdbc:timesten:")) {
            return "timesten";
        } else if (rawUrl.startsWith("jdbc:as400:")) {
            return "as400";
        } else if (rawUrl.startsWith("jdbc:sapdb:")) {
            return "sapdb";
        } else if (rawUrl.startsWith("jdbc:JSQLConnect:")) {
            return "JSQLConnect";
        } else if (rawUrl.startsWith("jdbc:JTurbo:")) {
            return "JTurbo";
        } else if (rawUrl.startsWith("jdbc:firebirdsql:")) {
            return "firebirdsql";
        } else if (rawUrl.startsWith("jdbc:interbase:")) {
            return "interbase";
        } else if (rawUrl.startsWith("jdbc:pointbase:")) {
            return "pointbase";
        } else if (rawUrl.startsWith("jdbc:edbc:")) {
            return "edbc";
        } else if (rawUrl.startsWith("jdbc:mimer:multi1:")) {
            return "mimer";
        } else {
            return null;
        }
    }

    public static Driver createDriver(String driverClassName) throws SQLException {
        return createDriver(null, driverClassName);
    }

    public static Driver createDriver(ClassLoader classLoader, String driverClassName) throws SQLException {
        Class<?> clazz = null;
        if (classLoader != null) {
            try {
                clazz = classLoader.loadClass(driverClassName);
            } catch (ClassNotFoundException e) {
                // skip
            }
        }

        if (clazz == null) {
            try {
                ClassLoader contextLoader = Thread.currentThread().getContextClassLoader();
                if (contextLoader != null) {
                    clazz = contextLoader.loadClass(driverClassName);
                }
            } catch (ClassNotFoundException e) {
                // skip
            }
        }

        if (clazz == null) {
            try {
                clazz = Class.forName(driverClassName);
            } catch (ClassNotFoundException e) {
                throw new SQLException(e.getMessage(), e);
            }
        }

        try {
            return (Driver) clazz.newInstance();
        } catch (IllegalAccessException e) {
            throw new SQLException(e.getMessage(), e);
        } catch (InstantiationException e) {
            throw new SQLException(e.getMessage(), e);
        }
    }

    public static int executeUpdate(DataSource dataSource, String sql, Object... parameters) throws SQLException {
        return executeUpdate(dataSource, sql, Arrays.asList(parameters));
    }

    public static int executeUpdate(DataSource dataSource, String sql, List<Object> parameters) throws SQLException {
        Connection conn = null;
        try {
            conn = dataSource.getConnection();
            return executeUpdate(conn, sql, parameters);
        } finally {
            close(conn);
        }
    }

    public static int executeUpdate(Connection conn, String sql, List<Object> parameters) throws SQLException {
        PreparedStatement stmt = null;

        int updateCount;
        try {
            stmt = conn.prepareStatement(sql);

            setParameters(stmt, parameters);

            updateCount = stmt.executeUpdate();
        } finally {
            JdbcUtils.close(stmt);
        }

        return updateCount;
    }

    public static void execute(DataSource dataSource, String sql, Object... parameters) throws SQLException {
        execute(dataSource, sql, Arrays.asList(parameters));
    }

    public static void execute(DataSource dataSource, String sql, List<Object> parameters) throws SQLException {
        Connection conn = null;
        try {
            conn = dataSource.getConnection();
            execute(conn, sql, parameters);
        } finally {
            close(conn);
        }
    }

    public static void execute(Connection conn, String sql, List<Object> parameters) throws SQLException {
        PreparedStatement stmt = null;

        try {
            stmt = conn.prepareStatement(sql);

            setParameters(stmt, parameters);

            stmt.executeUpdate();
        } finally {
            JdbcUtils.close(stmt);
        }
    }

    public static List<Map<String, Object>> executeQuery(DataSource dataSource, String sql, Object... parameters)
                                                                                                                 throws SQLException {
        return executeQuery(dataSource, sql, Arrays.asList(parameters));
    }

    public static List<Map<String, Object>> executeQuery(DataSource dataSource, String sql, List<Object> parameters)
                                                                                                                    throws SQLException {
        Connection conn = null;
        try {
            conn = dataSource.getConnection();
            return executeQuery(conn, sql, parameters);
        } finally {
            close(conn);
        }
    }

    public static List<Map<String, Object>> executeQuery(Connection conn, String sql, List<Object> parameters)
                                                                                                              throws SQLException {
        List<Map<String, Object>> rows = new ArrayList<Map<String, Object>>();

        PreparedStatement stmt = null;
        ResultSet rs = null;
        try {
            stmt = conn.prepareStatement(sql);

            setParameters(stmt, parameters);

            rs = stmt.executeQuery();

            ResultSetMetaData rsMeta = rs.getMetaData();

            while (rs.next()) {
                Map<String, Object> row = new LinkedHashMap<String, Object>();

                for (int i = 0, size = rsMeta.getColumnCount(); i < size; ++i) {
                    String columName = rsMeta.getColumnLabel(i + 1);
                    Object value = rs.getObject(i + 1);
                    row.put(columName, value);
                }

                rows.add(row);
            }
        } finally {
            JdbcUtils.close(rs);
            JdbcUtils.close(stmt);
        }

        return rows;
    }

    private static void setParameters(PreparedStatement stmt, List<Object> parameters) throws SQLException {
        for (int i = 0, size = parameters.size(); i < size; ++i) {
<<<<<<< HEAD
            stmt.setObject(i + 1, parameters.get(i));
        }
    }

    public static Class<?> loadDriverClass(String className) {
        Class<?> clazz = null;

        if (className == null) {
            return null;
        }

        ClassLoader ctxClassLoader = Thread.currentThread().getContextClassLoader();
        if (ctxClassLoader != null) {
            try {
                clazz = ctxClassLoader.loadClass(className);
            } catch (ClassNotFoundException e) {
                // skip
            }
        }

        if (clazz != null) {
            return clazz;
        }

        try {
            return Class.forName(className);
        } catch (ClassNotFoundException e) {
            return null;
=======
            Object param = parameters.get(i);
            stmt.setObject(i + 1, param);
>>>>>>> 26419df2
        }
    }

    public static void insertToTable(DataSource dataSource, String tableName, Map<String, Object> data)
                                                                                                       throws SQLException {
        Connection conn = null;
        try {
            conn = dataSource.getConnection();
            insertToTable(conn, tableName, data);
        } finally {
            close(conn);
        }
    }

    public static void insertToTable(Connection conn, String tableName, Map<String, Object> data) throws SQLException {
        String sql = makeInsertToTableSql(tableName, data.keySet());
        List<Object> parameters = new ArrayList<Object>(data.values());
        execute(conn, sql, parameters);
    }

    public static String makeInsertToTableSql(String tableName, Collection<String> names) {
        StringBuilder sql = new StringBuilder() //
        .append("insert into ") //
        .append(tableName) //
        .append("("); //

        int nameCount = 0;
        for (String name : names) {
            if (nameCount > 0) {
                sql.append(",");
            }
            sql.append(name);
            nameCount++;
        }
        sql.append(") values (");
        for (int i = 0; i < nameCount; ++i) {
            if (i != 0) {
                sql.append(",");
            }
            sql.append("?");
        }
        sql.append(")");

        return sql.toString();
    }
}<|MERGE_RESOLUTION|>--- conflicted
+++ resolved
@@ -631,39 +631,8 @@
 
     private static void setParameters(PreparedStatement stmt, List<Object> parameters) throws SQLException {
         for (int i = 0, size = parameters.size(); i < size; ++i) {
-<<<<<<< HEAD
-            stmt.setObject(i + 1, parameters.get(i));
-        }
-    }
-
-    public static Class<?> loadDriverClass(String className) {
-        Class<?> clazz = null;
-
-        if (className == null) {
-            return null;
-        }
-
-        ClassLoader ctxClassLoader = Thread.currentThread().getContextClassLoader();
-        if (ctxClassLoader != null) {
-            try {
-                clazz = ctxClassLoader.loadClass(className);
-            } catch (ClassNotFoundException e) {
-                // skip
-            }
-        }
-
-        if (clazz != null) {
-            return clazz;
-        }
-
-        try {
-            return Class.forName(className);
-        } catch (ClassNotFoundException e) {
-            return null;
-=======
             Object param = parameters.get(i);
             stmt.setObject(i + 1, param);
->>>>>>> 26419df2
         }
     }
 
