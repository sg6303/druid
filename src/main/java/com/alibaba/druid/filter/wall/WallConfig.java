--- conflicted
+++ resolved
@@ -30,6 +30,8 @@
     protected final Set<String> permitNames                = new HashSet<String>();
     protected final Set<String> permitObjects              = new HashSet<String>();
 
+  
+
     public void loadDefault(String dir) {
         if (dir.endsWith("/")) {
             dir = dir.substring(0, dir.length() - 1);
@@ -45,11 +47,7 @@
         if (dir.endsWith("/")) {
             dir = dir.substring(0, dir.length() - 1);
         }
-<<<<<<< HEAD
-
-=======
         
->>>>>>> d3d0a5c1
         loadResource(getPermitNames(), dir + "permit-name.txt");
         loadResource(getPermitSchemas(), dir + "permit-schema.txt");
         loadResource(getPermitFunctions(), dir + "permit-function.txt");
