--- conflicted
+++ resolved
@@ -8,6 +8,8 @@
 import com.alibaba.druid.filter.wall.spi.WallVisitorUtils;
 
 public class WallConfig {
+
+    private boolean             noneBaseStatementAllow     = false;
 
     private boolean             selelctAllow               = true;
     private boolean             selectIntoAllow            = true;
@@ -76,6 +78,14 @@
         loadResource(getPermitObjects(), dir + "/permit-object.txt");
     }
 
+    public boolean isNoneBaseStatementAllow() {
+        return noneBaseStatementAllow;
+    }
+
+    public void setNoneBaseStatementAllow(boolean noneBaseStatementAllow) {
+        this.noneBaseStatementAllow = noneBaseStatementAllow;
+    }
+
     public boolean isSelelctAllow() {
         return selelctAllow;
     }
@@ -100,8 +110,6 @@
         this.selectIntoOutfileAllow = selectIntoOutfileAllow;
     }
 
-<<<<<<< HEAD
-=======
     public boolean isSelectUnionCheck() {
         return selectUnionCheck;
     }
@@ -110,7 +118,6 @@
         this.selectUnionCheck = selectUnionCheck;
     }
 
->>>>>>> f25fc12d
     public boolean isSelectWhereAlwayTrueCheck() {
         return selectWhereAlwayTrueCheck;
     }
