/*
 * Copyright 1999-2011 Alibaba Group Holding Ltd.
 *
 * Licensed under the Apache License, Version 2.0 (the "License");
 * you may not use this file except in compliance with the License.
 * You may obtain a copy of the License at
 *
 *      http://www.apache.org/licenses/LICENSE-2.0
 *
 * Unless required by applicable law or agreed to in writing, software
 * distributed under the License is distributed on an "AS IS" BASIS,
 * WITHOUT WARRANTIES OR CONDITIONS OF ANY KIND, either express or implied.
 * See the License for the specific language governing permissions and
 * limitations under the License.
 */
package com.alibaba.druid.support.http;

import java.io.IOException;
import java.util.HashMap;
import java.util.Map;

import javax.management.MBeanServerConnection;
import javax.management.ObjectName;
import javax.management.remote.JMXConnector;
import javax.management.remote.JMXConnectorFactory;
import javax.management.remote.JMXServiceURL;
import javax.servlet.ServletException;

import com.alibaba.druid.stat.DruidStatService;
import com.alibaba.druid.support.logging.Log;
import com.alibaba.druid.support.logging.LogFactory;

/**
 * 注意：避免直接调用Druid相关对象例如DruidDataSource等，相关调用要到DruidStatManagerFacade里用反射实现
 * 
 * @author sandzhang<sandzhangtoo@gmail.com>
 */
public class StatViewServlet extends ResourceSerlvet {

    private final static Log      LOG                     = LogFactory.getLog(StatViewServlet.class);

    private static final long     serialVersionUID        = 1L;

    public static final String    PARAM_NAME_RESET_ENABLE = "resetEnable";

    public static final String    PARAM_NAME_JMX_URL      = "jmxUrl";
    public static final String    PARAM_NAME_JMX_USERNAME = "jmxUsername";
    public static final String    PARAM_NAME_JMX_PASSWORD = "jmxPassword";

    private DruidStatService      statService             = DruidStatService.getInstance();

    /** web.xml中配置的jmx的连接地址 */
    private String                jmxUrl                  = null;
    /** web.xml中配置的jmx的用户名 */
    private String                jmxUsername             = null;
    /** web.xml中配置的jmx的密码 */
    private String                jmxPassword             = null;
    private MBeanServerConnection conn                    = null;

    public StatViewServlet(){
        super("support/http/resources");
    }

    public void init() throws ServletException {
        super.init();

        try {
            String param = getInitParameter(PARAM_NAME_RESET_ENABLE);
            if (param != null && param.trim().length() != 0) {
                param = param.trim();
                boolean resetEnable = Boolean.parseBoolean(param);
                statService.setResetEnable(resetEnable);
            }
        } catch (Exception e) {
            String msg = "initParameter config error, resetEnable : " + getInitParameter(PARAM_NAME_RESET_ENABLE);
            LOG.error(msg, e);
        }

        // 获取jmx的连接配置信息
        String param = readInitParam(PARAM_NAME_JMX_URL);
        if (param != null) {
            jmxUrl = param;
            jmxUsername = readInitParam(PARAM_NAME_JMX_USERNAME);
            jmxPassword = readInitParam(PARAM_NAME_JMX_PASSWORD);
            try {
                initJmxConn();
            } catch (IOException e) {
                LOG.error("init jmx connection error", e);
            }
        }

    }

    /**
     * 读取servlet中的配置参数.
     * 
     * @param key 配置参数名
     * @return 配置参数值，如果不存在当前配置参数，或者为配置参数长度为0，将返回null
     */
    private String readInitParam(String key) {
        String value = null;
        try {
            String param = getInitParameter(key);
            if (param != null) {
                param = param.trim();
                if (param.length() > 0) {
                    value = param;
                }
            }
        } catch (Exception e) {
            String msg = "initParameter config [" + key + "] error";
            LOG.warn(msg, e);
        }
        return value;
    }

    /**
     * 初始化jmx连接
     * 
     * @throws IOException
     */
    private void initJmxConn() throws IOException {
        if (jmxUrl != null) {
            JMXServiceURL url = new JMXServiceURL(jmxUrl);
            Map<String, String[]> env = null;
            if (jmxUsername != null) {
                env = new HashMap<String, String[]>();
                String[] credentials = new String[] { jmxUsername, jmxPassword };
                env.put(JMXConnector.CREDENTIALS, credentials);
            }
            JMXConnector jmxc = JMXConnectorFactory.connect(url, env);
            conn = jmxc.getMBeanServerConnection();
        }
    }

    /**
     * 根据指定的url来获取jmx服务返回的内容.
     * 
     * @param connetion jmx连接
     * @param url url内容
     * @return the jmx返回的内容
     * @throws Exception the exception
     */
    private String getJmxResult(MBeanServerConnection connetion, String url) throws Exception {
        ObjectName name = new ObjectName(DruidStatService.MBEAN_NAME);

        String result = (String) conn.invoke(name, "service", new String[] { url },
                                             new String[] { String.class.getName() });
        return result;
    }

    /**
     * 程序首先判断是否存在jmx连接地址，如果不存在，则直接调用本地的duird服务； 如果存在，则调用远程jmx服务。在进行jmx通信，首先判断一下jmx连接是否已经建立成功，如果已经
     * 建立成功，则直接进行通信，如果之前没有成功建立，则会尝试重新建立一遍。.
     * 
     * @param url 要连接的服务地址
     * @return 调用服务后返回的json字符串
     */
    protected String process(String url) {
        String resp = null;
        if (jmxUrl == null) {
            resp = statService.service(url);
        } else {
            if (conn == null) {// 连接在初始化时创建失败
                try {// 尝试重新连接
                    initJmxConn();
                } catch (IOException e) {
                    LOG.error("init jmx connection error", e);
                    resp = DruidStatService.returnJSONResult(DruidStatService.RESULT_CODE_ERROR,
                                                             "init jmx connection error" + e.getMessage());
                }
                if (conn != null) {// 连接成功
                    try {
                        resp = getJmxResult(conn, url);
                    } catch (Exception e) {
                        LOG.error("get jmx data error", e);
                        resp = DruidStatService.returnJSONResult(DruidStatService.RESULT_CODE_ERROR, "get data error:"
                                                                                                     + e.getMessage());
                    }
                }
            } else {// 连接成功
                try {
                    resp = getJmxResult(conn, url);
                } catch (Exception e) {
                    LOG.error("get jmx data error", e);
                    resp = DruidStatService.returnJSONResult(DruidStatService.RESULT_CODE_ERROR,
                                                             "get data error" + e.getMessage());
                }
            }
        }
        return resp;
    }

<<<<<<< HEAD
    private void initAuthEnv() {
        String paramUserName = getInitParameter(PARAM_NAME_USERNAME);
        if (!StringUtils.isEmpty(paramUserName)) {
            this.username = paramUserName;
        }

        String paramPassword = getInitParameter(PARAM_NAME_PASSWORD);
        if (!StringUtils.isEmpty(paramPassword)) {
            this.password = paramPassword;
        }
    }

    public boolean isRequireAuth() {
        return this.username != null;
    }

    public boolean isPermittedRequest(HttpServletRequest request) {
        String remoteAddress = request.getRemoteAddr();
        return isPermittedRequest(remoteAddress);
    }

    public boolean isPermittedRequest(String remoteAddress) {
        boolean ipV6 = remoteAddress != null && remoteAddress.indexOf(':') != -1;

        if (ipV6) {
            if ("0:0:0:0:0:0:0:1".equals(remoteAddress)) {
                return true;
            }
            
            if (denyList.size() == 0 && allowList.size() == 0) {
                return true;
            }
            
            return false;
        }

        IPAddress ipAddress = new IPAddress(remoteAddress);

        for (IPRange range : denyList) {
            if (range.isIPAddressInRange(ipAddress)) {
                return false;
            }
        }

        if (allowList.size() > 0) {
            for (IPRange range : allowList) {
                if (range.isIPAddressInRange(ipAddress)) {
                    return true;
                }
            }

            return false;
        }

        return true;
    }

    public void service(HttpServletRequest request, HttpServletResponse response) throws ServletException, IOException {
        HttpSession session = request.getSession();
        String contextPath = request.getContextPath();
        String servletPath = request.getServletPath();
        String requestURI = request.getRequestURI();

        response.setCharacterEncoding("utf-8");

        if (contextPath == null) { // root context
            contextPath = "";
        }
        String uri = contextPath + servletPath;
        String path = requestURI.substring(contextPath.length() + servletPath.length());

        if (!isPermittedRequest(request)) {
            path = "/nopermit.html";
            returnResourceFile(path, uri, response);
            return;
        }

        if ("/submitLogin".equals(path)) {
            String usernameParam = request.getParameter(PARAM_NAME_USERNAME);
            String passwordParam = request.getParameter(PARAM_NAME_PASSWORD);
            if (username.equals(usernameParam) && password.equals(passwordParam)) {
                request.getSession().setAttribute(SESSION_USER_KEY, username);
                response.getWriter().print("success");
            } else {
                response.getWriter().print("error");
            }
            return;
        }

        if (isRequireAuth()
            && session.getAttribute(SESSION_USER_KEY) == null
            && !("/login.html".equals(path) || path.startsWith("/css") || path.startsWith("/js") || path.startsWith("/img"))) {
        	if (contextPath == null || contextPath.equals("") || contextPath.equals("/")) {
                response.sendRedirect("/druid/login.html");
            } else {
                response.sendRedirect("druid/login.html");
            }
            return;
        }

        if ("".equals(path)) {
            if (contextPath == null || contextPath.equals("") || contextPath.equals("/")) {
                response.sendRedirect("/druid/index.html");
            } else {
                response.sendRedirect("druid/index.html");
            }
            return;
        }

        if ("/".equals(path)) {
            response.sendRedirect("index.html");
            return;
        }

        if (path.indexOf(".json") >= 0) {
            String fullUrl = path;
            if (request.getQueryString() != null && request.getQueryString().length() > 0) {
                fullUrl += "?" + request.getQueryString();
            }
            response.getWriter().print(genServiceResponse(fullUrl));
            return;
        }

        // find file in resources path
        returnResourceFile(path, uri, response);
    }

    private void returnResourceFile(String fileName, String uri, HttpServletResponse response) throws ServletException,
                                                                                              IOException {
        if (fileName.endsWith(".jpg")) {
            byte[] bytes = IOUtils.readByteArrayFromResource(RESOURCE_PATH + fileName);
            if (bytes != null) {
                response.getOutputStream().write(bytes);
            }

            return;
        }

        String text = IOUtils.readFromResource(RESOURCE_PATH + fileName);
        if (text == null) {
            response.sendRedirect(uri + "/index.html");
            return;
        }
        if (fileName.endsWith(".css")) {
            response.setContentType("text/css;charset=utf-8");
        } else if (fileName.endsWith(".js")) {
            response.setContentType("text/javascript;charset=utf-8");
        }
        response.getWriter().write(text);
    }

=======
>>>>>>> 26419df2
}<|MERGE_RESOLUTION|>--- conflicted
+++ resolved
@@ -191,158 +191,4 @@
         return resp;
     }
 
-<<<<<<< HEAD
-    private void initAuthEnv() {
-        String paramUserName = getInitParameter(PARAM_NAME_USERNAME);
-        if (!StringUtils.isEmpty(paramUserName)) {
-            this.username = paramUserName;
-        }
-
-        String paramPassword = getInitParameter(PARAM_NAME_PASSWORD);
-        if (!StringUtils.isEmpty(paramPassword)) {
-            this.password = paramPassword;
-        }
-    }
-
-    public boolean isRequireAuth() {
-        return this.username != null;
-    }
-
-    public boolean isPermittedRequest(HttpServletRequest request) {
-        String remoteAddress = request.getRemoteAddr();
-        return isPermittedRequest(remoteAddress);
-    }
-
-    public boolean isPermittedRequest(String remoteAddress) {
-        boolean ipV6 = remoteAddress != null && remoteAddress.indexOf(':') != -1;
-
-        if (ipV6) {
-            if ("0:0:0:0:0:0:0:1".equals(remoteAddress)) {
-                return true;
-            }
-            
-            if (denyList.size() == 0 && allowList.size() == 0) {
-                return true;
-            }
-            
-            return false;
-        }
-
-        IPAddress ipAddress = new IPAddress(remoteAddress);
-
-        for (IPRange range : denyList) {
-            if (range.isIPAddressInRange(ipAddress)) {
-                return false;
-            }
-        }
-
-        if (allowList.size() > 0) {
-            for (IPRange range : allowList) {
-                if (range.isIPAddressInRange(ipAddress)) {
-                    return true;
-                }
-            }
-
-            return false;
-        }
-
-        return true;
-    }
-
-    public void service(HttpServletRequest request, HttpServletResponse response) throws ServletException, IOException {
-        HttpSession session = request.getSession();
-        String contextPath = request.getContextPath();
-        String servletPath = request.getServletPath();
-        String requestURI = request.getRequestURI();
-
-        response.setCharacterEncoding("utf-8");
-
-        if (contextPath == null) { // root context
-            contextPath = "";
-        }
-        String uri = contextPath + servletPath;
-        String path = requestURI.substring(contextPath.length() + servletPath.length());
-
-        if (!isPermittedRequest(request)) {
-            path = "/nopermit.html";
-            returnResourceFile(path, uri, response);
-            return;
-        }
-
-        if ("/submitLogin".equals(path)) {
-            String usernameParam = request.getParameter(PARAM_NAME_USERNAME);
-            String passwordParam = request.getParameter(PARAM_NAME_PASSWORD);
-            if (username.equals(usernameParam) && password.equals(passwordParam)) {
-                request.getSession().setAttribute(SESSION_USER_KEY, username);
-                response.getWriter().print("success");
-            } else {
-                response.getWriter().print("error");
-            }
-            return;
-        }
-
-        if (isRequireAuth()
-            && session.getAttribute(SESSION_USER_KEY) == null
-            && !("/login.html".equals(path) || path.startsWith("/css") || path.startsWith("/js") || path.startsWith("/img"))) {
-        	if (contextPath == null || contextPath.equals("") || contextPath.equals("/")) {
-                response.sendRedirect("/druid/login.html");
-            } else {
-                response.sendRedirect("druid/login.html");
-            }
-            return;
-        }
-
-        if ("".equals(path)) {
-            if (contextPath == null || contextPath.equals("") || contextPath.equals("/")) {
-                response.sendRedirect("/druid/index.html");
-            } else {
-                response.sendRedirect("druid/index.html");
-            }
-            return;
-        }
-
-        if ("/".equals(path)) {
-            response.sendRedirect("index.html");
-            return;
-        }
-
-        if (path.indexOf(".json") >= 0) {
-            String fullUrl = path;
-            if (request.getQueryString() != null && request.getQueryString().length() > 0) {
-                fullUrl += "?" + request.getQueryString();
-            }
-            response.getWriter().print(genServiceResponse(fullUrl));
-            return;
-        }
-
-        // find file in resources path
-        returnResourceFile(path, uri, response);
-    }
-
-    private void returnResourceFile(String fileName, String uri, HttpServletResponse response) throws ServletException,
-                                                                                              IOException {
-        if (fileName.endsWith(".jpg")) {
-            byte[] bytes = IOUtils.readByteArrayFromResource(RESOURCE_PATH + fileName);
-            if (bytes != null) {
-                response.getOutputStream().write(bytes);
-            }
-
-            return;
-        }
-
-        String text = IOUtils.readFromResource(RESOURCE_PATH + fileName);
-        if (text == null) {
-            response.sendRedirect(uri + "/index.html");
-            return;
-        }
-        if (fileName.endsWith(".css")) {
-            response.setContentType("text/css;charset=utf-8");
-        } else if (fileName.endsWith(".js")) {
-            response.setContentType("text/javascript;charset=utf-8");
-        }
-        response.getWriter().write(text);
-    }
-
-=======
->>>>>>> 26419df2
 }