--- conflicted
+++ resolved
@@ -4,23 +4,24 @@
 import java.text.DateFormat;
 import java.text.SimpleDateFormat;
 import java.util.List;
+import java.util.Map;
 
 import javax.servlet.ServletException;
 import javax.servlet.http.HttpServlet;
 import javax.servlet.http.HttpServletRequest;
 import javax.servlet.http.HttpServletResponse;
 
-import com.alibaba.druid.pool.DruidDataSource;
 import com.alibaba.druid.sql.SQLUtils;
 import com.alibaba.druid.sql.ast.SQLStatement;
 import com.alibaba.druid.sql.visitor.SchemaStatVisitor;
 import com.alibaba.druid.stat.DruidStatManagerFacade;
-import com.alibaba.druid.stat.JdbcSqlStat;
 import com.alibaba.druid.support.JSONDruidStatService;
 import com.alibaba.druid.util.IOUtils;
 import com.alibaba.druid.util.StringUtils;
 
 /**
+ * 注意：避免直接调用Druid相关对象例如DruidDataSource等，相关调用要到DruidStatManagerFacade里用反射实现
+ * 
  * @author sandzhang<sandzhangtoo@gmail.com>
  */
 public class StatViewServlet extends HttpServlet {
@@ -37,11 +38,7 @@
     private static JSONDruidStatService   jsonDruidStatService        = JSONDruidStatService.getInstance();
 
     public String                         templatePage;
-<<<<<<< HEAD
-    private static DateFormat             format                      = new SimpleDateFormat("yyyy/MM/dd hh:mm:ss:SSS");
-=======
     private static DateFormat format = new SimpleDateFormat("yyyy/MM/dd hh:mm:ss:SSS");
->>>>>>> a33629fa
 
     public void init() throws ServletException {
         try {
@@ -80,22 +77,19 @@
 
         if (path.startsWith("/connectionInfo-") && path.endsWith(".html")) {
             Integer id = StringUtils.subStringToInteger(path, "connectionInfo-", ".");
-            DruidDataSource datasource = druidStatManager.getDruidDataSourceById(id);
-            returnViewConnectionInfo(datasource, request, response);
+            returnViewConnectionInfo(id, request, response);
             return;
         }
 
         if (path.startsWith("/activeConnectionStackTrace-") && path.endsWith(".html")) {
             Integer id = StringUtils.subStringToInteger(path, "activeConnectionStackTrace-", ".");
-            DruidDataSource datasource = druidStatManager.getDruidDataSourceById(id);
-            returnViewActiveConnectionStackTrace(datasource, request, response);
+            returnViewActiveConnectionStackTrace(id, request, response);
             return;
         }
 
         if (path.startsWith("/sql-") && path.endsWith(".html")) {
             Integer id = StringUtils.subStringToInteger(path, "sql-", ".");
-            JdbcSqlStat sqlStat = druidStatManager.getSqlStatById(id);
-            returnViewSqlStat(sqlStat, response);
+            returnViewSqlStat(druidStatManager.getSqlStatData(id), response);
             return;
         }
 
@@ -103,60 +97,33 @@
         returnResourceFile(path, response);
     }
 
-    private void returnViewActiveConnectionStackTrace(DruidDataSource datasource, HttpServletRequest request,
+    private void returnViewActiveConnectionStackTrace(Integer id, HttpServletRequest request,
                                                       HttpServletResponse response) throws IOException {
-        if (datasource == null) return;
-
-        if (!datasource.isRemoveAbandoned()) {
-            response.getWriter().print(mergeTemplatePage("ERROR", "require set removeAbandoned=true"));
-            return;
-        }
 
         String text = IOUtils.readFromResource(RESOURCE_PATH + "/activeConnectionStackTrace.html");
-        text = text.replaceAll("\\{datasourceId\\}", String.valueOf(System.identityHashCode(datasource)));
+        text = text.replaceAll("\\{datasourceId\\}", id.toString());
         response.getWriter().print(text);
     }
 
-    private void returnViewConnectionInfo(DruidDataSource datasource, HttpServletRequest request,
-                                          HttpServletResponse response) throws IOException {
-        if (datasource == null) return;
-
+    private void returnViewConnectionInfo(Integer id, HttpServletRequest request, HttpServletResponse response)
+                                                                                                               throws IOException {
         String text = IOUtils.readFromResource(RESOURCE_PATH + "/connectionInfo.html");
-        text = text.replaceAll("\\{datasourceId\\}", String.valueOf(System.identityHashCode(datasource)));
+        text = text.replaceAll("\\{datasourceId\\}", id.toString());
         response.getWriter().print(text);
     }
 
-    private void returnViewSqlStat(JdbcSqlStat sqlStat, HttpServletResponse response) throws IOException {
+    private void returnViewSqlStat(Map<String, Object> sqlStat, HttpServletResponse response) throws IOException {
         if (sqlStat == null) return;
 
         StringBuilder content = new StringBuilder();
 
-        content.append("<h2>FULL SQL</h2> <h4>" + sqlStat.getSql() + "</h4>");
+        content.append("<h2>FULL SQL</h2> <h4>" + sqlStat.get("SQL") + "</h4>");
         content.append("<h2>Format View:</h2>");
         content.append("<textarea style='width:99%;height:120px;;border:1px #A8C7CE solid;line-height:20px;font-size:12px;'>");
-        content.append(SQLUtils.format(sqlStat.getSql(), sqlStat.getDbType()));
+        content.append(SQLUtils.format((String) sqlStat.get("SQL"), (String) sqlStat.get("DbType")));
         content.append("</textarea><br />");
         content.append("<p>API:com.alibaba.druid.sql.SQLUtils.format(sql,DBType);</p>");
         content.append("<br />");
-<<<<<<< HEAD
-
-        if (sqlStat.getLastSlowParameters() != null && sqlStat.getLastSlowParameters().trim().length() > 0) {
-            content.append("<h2>LastSlow SQL View:</h2>");
-            content.append("<table cellpadding='5' cellspacing='1' width='99%'>");
-            content.append("<tr>");
-            content.append("<td class='td_lable' width='130'>MaxTimespanOccurTime</td>");
-            content.append("<td>" + format.format(sqlStat.getExecuteNanoSpanMaxOccurTime()) + "</td>");
-            content.append("</tr>");
-            content.append("<tr>");
-            content.append("<td class='td_lable' width='130'>LastSlowParameters</td>");
-            content.append("<td>" + sqlStat.getLastSlowParameters() + "</td>");
-            content.append("</tr>");
-            content.append("</table>");
-            content.append("<br />");
-        }
-
-        List<SQLStatement> statementList = SQLUtils.parseStatements(sqlStat.getSql(), sqlStat.getDbType());
-=======
         
 		if (sqlStat.get("LastSlowParameters") != null
 				&& sqlStat.get("LastSlowParameters").toString().trim().length() > 0) {
@@ -177,12 +144,11 @@
 		List<SQLStatement> statementList = SQLUtils.parseStatements((String) sqlStat.get("SQL"),
 				(String) sqlStat.get("DbType"));
 		
->>>>>>> a33629fa
         if (!statementList.isEmpty()) {
             content.append("<h2>Parse View:</h2>");
 
             SQLStatement statemen = statementList.get(0);
-            SchemaStatVisitor visitor = SQLUtils.createSchemaStatVisitor(statementList, sqlStat.getDbType());
+            SchemaStatVisitor visitor = SQLUtils.createSchemaStatVisitor(statementList, (String) sqlStat.get("DbType"));
             statemen.accept(visitor);
             content.append("<table cellpadding='5' cellspacing='1' width='99%'>");
             content.append("<tr>");
