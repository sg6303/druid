--- conflicted
+++ resolved
@@ -56,15 +56,6 @@
 
     private final static Log   LOG                               = LogFactory.getLog(WebStatFilter.class);
 
-<<<<<<< HEAD
-    public final static String           PARAM_NAME_PORFILE_ENABLE         = "profileEnable";
-    public final static String           PARAM_NAME_SESSION_STAT_ENABLE    = "sessionStatEnable";
-    public final static String           PARAM_NAME_SESSION_STAT_MAX_COUNT = "sessionStatMaxCount";
-    public static final String           PARAM_NAME_EXCLUSIONS             = "exclusions";
-    public static final String           PARAM_NAME_PRINCIPAL_SESSION_NAME = "principalSessionName";
-    public static final String           PARAM_NAME_PRINCIPAL_COOKIE_NAME  = "principalCookieName";
-    public static final String           PARAM_NAME_REAL_IP_HEADER         = "realIpHeader";
-=======
     public final static String PARAM_NAME_PORFILE_ENABLE         = "profileEnable";
     public final static String PARAM_NAME_SESSION_STAT_ENABLE    = "sessionStatEnable";
     public final static String PARAM_NAME_SESSION_STAT_MAX_COUNT = "sessionStatMaxCount";
@@ -72,20 +63,13 @@
     public static final String PARAM_NAME_PRINCIPAL_SESSION_NAME = "principalSessionName";
     public static final String PARAM_NAME_PRINCIPAL_COOKIE_NAME  = "principalCookieName";
     public static final String PARAM_NAME_REAL_IP_HEADER         = "realIpHeader";
->>>>>>> 26419df2
 
     /**
      * PatternMatcher used in determining which paths to react to for a given request.
      */
     protected PatternMatcher   pathMatcher                       = new ServletPathMatcher();
 
-<<<<<<< HEAD
-    private String                       principalSessionName;
-    private String                       principalCookieName;
-    private String                       realIpHeader;
-=======
     private Set<String>        excludesPattern;
->>>>>>> 26419df2
 
     @Override
     public void doFilter(ServletRequest request, ServletResponse response, FilterChain chain) throws IOException,
@@ -201,97 +185,6 @@
         }
     }
 
-<<<<<<< HEAD
-    public WebSessionStat getSessionStat(HttpServletRequest request) {
-        if (!isSessionStatEnable()) {
-            return null;
-        }
-
-        WebSessionStat sessionStat = null;
-        String sessionId = getSessionId(request);
-        if (sessionId != null) {
-            sessionStat = webAppStat.getSessionStat(sessionId, true);
-        }
-
-        if (sessionStat != null) {
-            long currentMillis = System.currentTimeMillis();
-
-            String userAgent = request.getHeader("user-agent");
-
-            if (sessionStat.getCreateTimeMillis() == -1L) {
-                HttpSession session = request.getSession(false);
-
-                if (session != null) {
-                    sessionStat.setCreateTimeMillis(session.getCreationTime());
-                } else {
-                    sessionStat.setCreateTimeMillis(currentMillis);
-                }
-
-                webAppStat.computeUserAgent(userAgent);
-                webAppStat.incrementSessionCount();
-            }
-
-            sessionStat.setUserAgent(userAgent);
-
-            String ip = getRemoteAddress(request);
-
-            sessionStat.addRemoteAddress(ip);
-        }
-
-        return sessionStat;
-    }
-
-    protected String getRemoteAddress(HttpServletRequest request) {
-        String ip = null;
-        if (this.realIpHeader != null && this.realIpHeader.length() != 0) {
-            ip = request.getHeader(realIpHeader);
-        }
-        if (ip == null || ip.length() == 0) {
-            ip = DruidWebUtils.getRemoteAddr(request);
-        }
-        return ip;
-    }
-
-    public String getSessionId(HttpServletRequest httpRequest) {
-        String sessionId = null;
-
-        HttpSession session = httpRequest.getSession(createSession);
-        if (session != null) {
-            sessionId = session.getId();
-        }
-
-        return sessionId;
-    }
-
-    public String getPrincipal(HttpServletRequest httpRequest) {
-        if (principalSessionName != null) {
-            HttpSession session = httpRequest.getSession(createSession);
-            if (session == null) {
-                return null;
-            }
-
-            Object sessionValue = session.getAttribute(principalSessionName);
-
-            if (sessionValue == null) {
-                return null;
-            }
-
-            return sessionValue.toString();
-        }
-
-        if (principalCookieName != null && httpRequest.getCookies() != null) {
-            for (Cookie cookie : httpRequest.getCookies()) {
-                if (principalCookieName.equals(cookie.getName())) {
-                    return cookie.getValue();
-                }
-            }
-        }
-
-        return null;
-    }
-
-=======
->>>>>>> 26419df2
     public boolean isExclusion(String requestURI) {
         if (excludesPattern == null) {
             return false;
