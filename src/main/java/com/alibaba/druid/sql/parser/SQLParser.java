/*
 * Copyright 1999-2011 Alibaba Group Holding Ltd.
 *
 * Licensed under the Apache License, Version 2.0 (the "License");
 * you may not use this file except in compliance with the License.
 * You may obtain a copy of the License at
 *
 *      http://www.apache.org/licenses/LICENSE-2.0
 *
 * Unless required by applicable law or agreed to in writing, software
 * distributed under the License is distributed on an "AS IS" BASIS,
 * WITHOUT WARRANTIES OR CONDITIONS OF ANY KIND, either express or implied.
 * See the License for the specific language governing permissions and
 * limitations under the License.
 */
package com.alibaba.druid.sql.parser;

public class SQLParser {

    protected final Lexer lexer;

    public SQLParser(String sql){
        this(new Lexer(sql));
        this.lexer.nextToken();
    }

    public SQLParser(Lexer lexer){
        this.lexer = lexer;
    }

    protected boolean identifierEquals(String text) {
        return lexer.token() == Token.IDENTIFIER && lexer.stringVal().equalsIgnoreCase(text);
    }

    protected void acceptIdentifier(String text) {
        if (identifierEquals(text)) {
            lexer.nextToken();
        } else {
            setErrorEndPos(lexer.pos());
            throw new SQLParseException("syntax error, expect " + text + ", actual " + lexer.token());
        }
    }

    protected String as() throws ParserException {
        String alias = null;

        if (lexer.token() == Token.AS) {
            lexer.nextToken();

            if (lexer.token() == Token.LITERAL_ALIAS) {
                alias = '"' + lexer.stringVal() + '"';
                lexer.nextToken();
                return alias;
            }

            if (lexer.token() == Token.IDENTIFIER) {
                alias = lexer.stringVal();
                lexer.nextToken();
                return alias;
            }

            if (lexer.token() == Token.LITERAL_CHARS) {
                alias = "'" + lexer.stringVal() + "'";
                lexer.nextToken();
                return alias;
            }

<<<<<<< HEAD
            if (lexer.token() == Token.YEAR || lexer.token() == Token.DAY || lexer.token() == Token.KEY) {
=======
            if (lexer.token() == Token.YEAR || lexer.token() == Token.DAY || lexer.token() == Token.KEY || lexer.token() == Token.CASE) {
>>>>>>> b7e4de25
                alias = lexer.token.name();
                lexer.nextToken();
                return alias;
            }

            switch (lexer.token()) {
                case KEY:
                    alias = lexer.token().name();
                    lexer.nextToken();
                    return alias;
                default:
                    break;
            }

            throw new ParserException("Error : " + lexer.token());
        }

        if (lexer.token() == Token.LITERAL_ALIAS) {
            alias = '"' + lexer.stringVal() + '"';
            lexer.nextToken();
        } else if (lexer.token() == Token.IDENTIFIER) {
            alias = lexer.stringVal();
            lexer.nextToken();
        } else if (lexer.token() == Token.LITERAL_CHARS) {
            alias = "'" + lexer.stringVal() + "'";
            lexer.nextToken();
        } else if (lexer.token() == Token.YEAR || lexer.token() == Token.DAY || lexer.token() == Token.CASE) {
            alias = lexer.token.name();
            lexer.nextToken();
        }

        switch (lexer.token()) {
            case KEY:
                alias = lexer.token().name();
                lexer.nextToken();
                return alias;
            default:
                break;
        }

        return alias;
    }

    public void accept(Token token) {
        if (lexer.token() == token) {
            lexer.nextToken();
        } else {
            setErrorEndPos(lexer.pos());
            throw new SQLParseException("syntax error, expect " + token + ", actual " + lexer.token() + " "
                                        + lexer.stringVal());
        }
    }

    private int errorEndPos = -1;

    protected void setErrorEndPos(int errPos) {
        if (errPos > errorEndPos) {
            errorEndPos = errPos;
        }
    }
}<|MERGE_RESOLUTION|>--- conflicted
+++ resolved
@@ -65,11 +65,8 @@
                 return alias;
             }
 
-<<<<<<< HEAD
-            if (lexer.token() == Token.YEAR || lexer.token() == Token.DAY || lexer.token() == Token.KEY) {
-=======
-            if (lexer.token() == Token.YEAR || lexer.token() == Token.DAY || lexer.token() == Token.KEY || lexer.token() == Token.CASE) {
->>>>>>> b7e4de25
+            if (lexer.token() == Token.YEAR || lexer.token() == Token.DAY || lexer.token() == Token.KEY
+                || lexer.token() == Token.CASE || lexer.token() == Token.TIMESTAMP) {
                 alias = lexer.token.name();
                 lexer.nextToken();
                 return alias;
@@ -96,7 +93,9 @@
         } else if (lexer.token() == Token.LITERAL_CHARS) {
             alias = "'" + lexer.stringVal() + "'";
             lexer.nextToken();
-        } else if (lexer.token() == Token.YEAR || lexer.token() == Token.DAY || lexer.token() == Token.CASE) {
+        } else if (lexer.token() == Token.YEAR || lexer.token() == Token.DAY || lexer.token() == Token.TIME
+                   || lexer.token() == Token.MONTH || lexer.token() == Token.CASE || lexer.token() == Token.AT
+                   || lexer.token() == Token.TIMESTAMP) {
             alias = lexer.token.name();
             lexer.nextToken();
         }
