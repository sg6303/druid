--- conflicted
+++ resolved
@@ -1,3120 +1,3 @@
-<<<<<<< HEAD
-/*
- * Copyright 1999-2011 Alibaba Group Holding Ltd.
- *
- * Licensed under the Apache License, Version 2.0 (the "License");
- * you may not use this file except in compliance with the License.
- * You may obtain a copy of the License at
- *
- *      http://www.apache.org/licenses/LICENSE-2.0
- *
- * Unless required by applicable law or agreed to in writing, software
- * distributed under the License is distributed on an "AS IS" BASIS,
- * WITHOUT WARRANTIES OR CONDITIONS OF ANY KIND, either express or implied.
- * See the License for the specific language governing permissions and
- * limitations under the License.
- */
-package com.alibaba.druid.sql.dialect.oracle.visitor;
-
-import java.util.List;
-
-import com.alibaba.druid.sql.ast.SQLExpr;
-import com.alibaba.druid.sql.ast.SQLHint;
-import com.alibaba.druid.sql.ast.SQLObject;
-import com.alibaba.druid.sql.ast.SQLSetQuantifier;
-import com.alibaba.druid.sql.ast.SQLStatement;
-import com.alibaba.druid.sql.ast.expr.SQLAllColumnExpr;
-import com.alibaba.druid.sql.ast.expr.SQLIdentifierExpr;
-import com.alibaba.druid.sql.ast.expr.SQLLiteralExpr;
-import com.alibaba.druid.sql.ast.expr.SQLMethodInvokeExpr;
-import com.alibaba.druid.sql.ast.expr.SQLQueryExpr;
-import com.alibaba.druid.sql.ast.statement.SQLAlterTableItem;
-import com.alibaba.druid.sql.ast.statement.SQLCharactorDataType;
-import com.alibaba.druid.sql.ast.statement.SQLColumnDefinition;
-import com.alibaba.druid.sql.ast.statement.SQLCreateTableStatement;
-import com.alibaba.druid.sql.ast.statement.SQLInsertStatement;
-import com.alibaba.druid.sql.ast.statement.SQLJoinTableSource.JoinType;
-import com.alibaba.druid.sql.ast.statement.SQLRollbackStatement;
-import com.alibaba.druid.sql.ast.statement.SQLSelect;
-import com.alibaba.druid.sql.ast.statement.SQLSelectQueryBlock;
-import com.alibaba.druid.sql.ast.statement.SQLUnique;
-import com.alibaba.druid.sql.dialect.oracle.ast.OracleDataTypeIntervalDay;
-import com.alibaba.druid.sql.dialect.oracle.ast.OracleDataTypeIntervalYear;
-import com.alibaba.druid.sql.dialect.oracle.ast.OracleDataTypeTimestamp;
-import com.alibaba.druid.sql.dialect.oracle.ast.OracleOrderBy;
-import com.alibaba.druid.sql.dialect.oracle.ast.clause.CycleClause;
-import com.alibaba.druid.sql.dialect.oracle.ast.clause.FlashbackQueryClause.AsOfFlashbackQueryClause;
-import com.alibaba.druid.sql.dialect.oracle.ast.clause.FlashbackQueryClause.AsOfSnapshotClause;
-import com.alibaba.druid.sql.dialect.oracle.ast.clause.FlashbackQueryClause.VersionsFlashbackQueryClause;
-import com.alibaba.druid.sql.dialect.oracle.ast.clause.GroupingSetExpr;
-import com.alibaba.druid.sql.dialect.oracle.ast.clause.ModelClause;
-import com.alibaba.druid.sql.dialect.oracle.ast.clause.ModelClause.CellAssignment;
-import com.alibaba.druid.sql.dialect.oracle.ast.clause.ModelClause.CellAssignmentItem;
-import com.alibaba.druid.sql.dialect.oracle.ast.clause.ModelClause.CellReferenceOption;
-import com.alibaba.druid.sql.dialect.oracle.ast.clause.ModelClause.MainModelClause;
-import com.alibaba.druid.sql.dialect.oracle.ast.clause.ModelClause.ModelColumn;
-import com.alibaba.druid.sql.dialect.oracle.ast.clause.ModelClause.ModelColumnClause;
-import com.alibaba.druid.sql.dialect.oracle.ast.clause.ModelClause.ModelRuleOption;
-import com.alibaba.druid.sql.dialect.oracle.ast.clause.ModelClause.ModelRulesClause;
-import com.alibaba.druid.sql.dialect.oracle.ast.clause.ModelClause.QueryPartitionClause;
-import com.alibaba.druid.sql.dialect.oracle.ast.clause.ModelClause.ReferenceModelClause;
-import com.alibaba.druid.sql.dialect.oracle.ast.clause.ModelClause.ReturnRowsClause;
-import com.alibaba.druid.sql.dialect.oracle.ast.clause.OracleErrorLoggingClause;
-import com.alibaba.druid.sql.dialect.oracle.ast.clause.OracleParameter;
-import com.alibaba.druid.sql.dialect.oracle.ast.clause.OraclePartitionByRangeClause;
-import com.alibaba.druid.sql.dialect.oracle.ast.clause.OracleRangeValuesClause;
-import com.alibaba.druid.sql.dialect.oracle.ast.clause.OracleReturningClause;
-import com.alibaba.druid.sql.dialect.oracle.ast.clause.OracleStorageClause;
-import com.alibaba.druid.sql.dialect.oracle.ast.clause.OracleWithSubqueryEntry;
-import com.alibaba.druid.sql.dialect.oracle.ast.clause.PartitionExtensionClause;
-import com.alibaba.druid.sql.dialect.oracle.ast.clause.SampleClause;
-import com.alibaba.druid.sql.dialect.oracle.ast.clause.SearchClause;
-import com.alibaba.druid.sql.dialect.oracle.ast.expr.OracleAggregateExpr;
-import com.alibaba.druid.sql.dialect.oracle.ast.expr.OracleAnalytic;
-import com.alibaba.druid.sql.dialect.oracle.ast.expr.OracleAnalyticWindowing;
-import com.alibaba.druid.sql.dialect.oracle.ast.expr.OracleArgumentExpr;
-import com.alibaba.druid.sql.dialect.oracle.ast.expr.OracleBinaryDoubleExpr;
-import com.alibaba.druid.sql.dialect.oracle.ast.expr.OracleBinaryFloatExpr;
-import com.alibaba.druid.sql.dialect.oracle.ast.expr.OracleCursorExpr;
-import com.alibaba.druid.sql.dialect.oracle.ast.expr.OracleDateExpr;
-import com.alibaba.druid.sql.dialect.oracle.ast.expr.OracleDatetimeExpr;
-import com.alibaba.druid.sql.dialect.oracle.ast.expr.OracleDbLinkExpr;
-import com.alibaba.druid.sql.dialect.oracle.ast.expr.OracleExtractExpr;
-import com.alibaba.druid.sql.dialect.oracle.ast.expr.OracleIntervalExpr;
-import com.alibaba.druid.sql.dialect.oracle.ast.expr.OracleIsSetExpr;
-import com.alibaba.druid.sql.dialect.oracle.ast.expr.OracleOuterExpr;
-import com.alibaba.druid.sql.dialect.oracle.ast.expr.OracleRangeExpr;
-import com.alibaba.druid.sql.dialect.oracle.ast.expr.OracleSizeExpr;
-import com.alibaba.druid.sql.dialect.oracle.ast.expr.OracleSysdateExpr;
-import com.alibaba.druid.sql.dialect.oracle.ast.expr.OracleTimestampExpr;
-import com.alibaba.druid.sql.dialect.oracle.ast.stmt.OracleAlterIndexStatement;
-import com.alibaba.druid.sql.dialect.oracle.ast.stmt.OracleAlterIndexStatement.Rebuild;
-import com.alibaba.druid.sql.dialect.oracle.ast.stmt.OracleAlterProcedureStatement;
-import com.alibaba.druid.sql.dialect.oracle.ast.stmt.OracleAlterSessionStatement;
-import com.alibaba.druid.sql.dialect.oracle.ast.stmt.OracleAlterSynonymStatement;
-import com.alibaba.druid.sql.dialect.oracle.ast.stmt.OracleAlterTableAddConstaint;
-import com.alibaba.druid.sql.dialect.oracle.ast.stmt.OracleAlterTableDropPartition;
-import com.alibaba.druid.sql.dialect.oracle.ast.stmt.OracleAlterTableModify;
-import com.alibaba.druid.sql.dialect.oracle.ast.stmt.OracleAlterTableMoveTablespace;
-import com.alibaba.druid.sql.dialect.oracle.ast.stmt.OracleAlterTableRenameTo;
-import com.alibaba.druid.sql.dialect.oracle.ast.stmt.OracleAlterTableSplitPartition;
-import com.alibaba.druid.sql.dialect.oracle.ast.stmt.OracleAlterTableSplitPartition.NestedTablePartitionSpec;
-import com.alibaba.druid.sql.dialect.oracle.ast.stmt.OracleAlterTableSplitPartition.TableSpaceItem;
-import com.alibaba.druid.sql.dialect.oracle.ast.stmt.OracleAlterTableSplitPartition.UpdateIndexesClause;
-import com.alibaba.druid.sql.dialect.oracle.ast.stmt.OracleAlterTableStatement;
-import com.alibaba.druid.sql.dialect.oracle.ast.stmt.OracleAlterTableTruncatePartition;
-import com.alibaba.druid.sql.dialect.oracle.ast.stmt.OracleAlterTablespaceAddDataFile;
-import com.alibaba.druid.sql.dialect.oracle.ast.stmt.OracleAlterTablespaceStatement;
-import com.alibaba.druid.sql.dialect.oracle.ast.stmt.OracleAlterTriggerStatement;
-import com.alibaba.druid.sql.dialect.oracle.ast.stmt.OracleAlterViewStatement;
-import com.alibaba.druid.sql.dialect.oracle.ast.stmt.OracleBlockStatement;
-import com.alibaba.druid.sql.dialect.oracle.ast.stmt.OracleCommitStatement;
-import com.alibaba.druid.sql.dialect.oracle.ast.stmt.OracleConstraintState;
-import com.alibaba.druid.sql.dialect.oracle.ast.stmt.OracleCreateDatabaseDbLinkStatement;
-import com.alibaba.druid.sql.dialect.oracle.ast.stmt.OracleCreateIndexStatement;
-import com.alibaba.druid.sql.dialect.oracle.ast.stmt.OracleCreateProcedureStatement;
-import com.alibaba.druid.sql.dialect.oracle.ast.stmt.OracleCreateSequenceStatement;
-import com.alibaba.druid.sql.dialect.oracle.ast.stmt.OracleCreateTableStatement;
-import com.alibaba.druid.sql.dialect.oracle.ast.stmt.OracleDeleteStatement;
-import com.alibaba.druid.sql.dialect.oracle.ast.stmt.OracleDropDatabaseLinkStatement;
-import com.alibaba.druid.sql.dialect.oracle.ast.stmt.OracleDropSequenceStatement;
-import com.alibaba.druid.sql.dialect.oracle.ast.stmt.OracleExceptionStatement;
-import com.alibaba.druid.sql.dialect.oracle.ast.stmt.OracleExitStatement;
-import com.alibaba.druid.sql.dialect.oracle.ast.stmt.OracleExplainStatement;
-import com.alibaba.druid.sql.dialect.oracle.ast.stmt.OracleExprStatement;
-import com.alibaba.druid.sql.dialect.oracle.ast.stmt.OracleFetchStatement;
-import com.alibaba.druid.sql.dialect.oracle.ast.stmt.OracleFileSpecification;
-import com.alibaba.druid.sql.dialect.oracle.ast.stmt.OracleForStatement;
-import com.alibaba.druid.sql.dialect.oracle.ast.stmt.OracleGotoStatement;
-import com.alibaba.druid.sql.dialect.oracle.ast.stmt.OracleGrantStatement;
-import com.alibaba.druid.sql.dialect.oracle.ast.stmt.OracleIfStatement;
-import com.alibaba.druid.sql.dialect.oracle.ast.stmt.OracleIfStatement.Else;
-import com.alibaba.druid.sql.dialect.oracle.ast.stmt.OracleIfStatement.ElseIf;
-import com.alibaba.druid.sql.dialect.oracle.ast.stmt.OracleInsertStatement;
-import com.alibaba.druid.sql.dialect.oracle.ast.stmt.OracleLabelStatement;
-import com.alibaba.druid.sql.dialect.oracle.ast.stmt.OracleLockTableStatement;
-import com.alibaba.druid.sql.dialect.oracle.ast.stmt.OracleLoopStatement;
-import com.alibaba.druid.sql.dialect.oracle.ast.stmt.OracleMergeStatement;
-import com.alibaba.druid.sql.dialect.oracle.ast.stmt.OracleMergeStatement.MergeInsertClause;
-import com.alibaba.druid.sql.dialect.oracle.ast.stmt.OracleMergeStatement.MergeUpdateClause;
-import com.alibaba.druid.sql.dialect.oracle.ast.stmt.OracleMultiInsertStatement;
-import com.alibaba.druid.sql.dialect.oracle.ast.stmt.OracleMultiInsertStatement.ConditionalInsertClause;
-import com.alibaba.druid.sql.dialect.oracle.ast.stmt.OracleMultiInsertStatement.ConditionalInsertClauseItem;
-import com.alibaba.druid.sql.dialect.oracle.ast.stmt.OracleMultiInsertStatement.InsertIntoClause;
-import com.alibaba.druid.sql.dialect.oracle.ast.stmt.OracleOrderByItem;
-import com.alibaba.druid.sql.dialect.oracle.ast.stmt.OraclePLSQLCommitStatement;
-import com.alibaba.druid.sql.dialect.oracle.ast.stmt.OraclePrimaryKey;
-import com.alibaba.druid.sql.dialect.oracle.ast.stmt.OracleSavePointStatement;
-import com.alibaba.druid.sql.dialect.oracle.ast.stmt.OracleSelect;
-import com.alibaba.druid.sql.dialect.oracle.ast.stmt.OracleSelectForUpdate;
-import com.alibaba.druid.sql.dialect.oracle.ast.stmt.OracleSelectHierachicalQueryClause;
-import com.alibaba.druid.sql.dialect.oracle.ast.stmt.OracleSelectJoin;
-import com.alibaba.druid.sql.dialect.oracle.ast.stmt.OracleSelectPivot;
-import com.alibaba.druid.sql.dialect.oracle.ast.stmt.OracleSelectPivot.Item;
-import com.alibaba.druid.sql.dialect.oracle.ast.stmt.OracleSelectQueryBlock;
-import com.alibaba.druid.sql.dialect.oracle.ast.stmt.OracleSelectRestriction;
-import com.alibaba.druid.sql.dialect.oracle.ast.stmt.OracleSelectRestriction.CheckOption;
-import com.alibaba.druid.sql.dialect.oracle.ast.stmt.OracleSelectRestriction.ReadOnly;
-import com.alibaba.druid.sql.dialect.oracle.ast.stmt.OracleSelectSubqueryTableSource;
-import com.alibaba.druid.sql.dialect.oracle.ast.stmt.OracleSelectTableReference;
-import com.alibaba.druid.sql.dialect.oracle.ast.stmt.OracleSelectUnPivot;
-import com.alibaba.druid.sql.dialect.oracle.ast.stmt.OracleSetTransactionStatement;
-import com.alibaba.druid.sql.dialect.oracle.ast.stmt.OracleTruncateStatement;
-import com.alibaba.druid.sql.dialect.oracle.ast.stmt.OracleUpdateStatement;
-import com.alibaba.druid.sql.visitor.SQLASTOutputVisitor;
-
-public class OracleOutputVisitor extends SQLASTOutputVisitor implements OracleASTVisitor {
-
-    private final boolean printPostSemi;
-
-    public OracleOutputVisitor(Appendable appender){
-        this(appender, true);
-    }
-
-    public OracleOutputVisitor(Appendable appender, boolean printPostSemi){
-        super(appender);
-        this.printPostSemi = printPostSemi;
-    }
-
-    public boolean isPrintPostSemi() {
-        return printPostSemi;
-    }
-
-    public void postVisit(SQLObject x) {
-        if (!isPrintPostSemi()) {
-            return;
-        }
-
-        if (x instanceof SQLStatement) {
-            if (x instanceof OraclePLSQLCommitStatement) {
-                return;
-            }
-            if (x.getParent() instanceof OracleCreateProcedureStatement) {
-                return;
-            }
-
-            if (isPrettyFormat()) {
-                if (x.getParent() != null) {
-                    print(";");
-                } else {
-                    println(";");
-                }
-            }
-        }
-    }
-
-    private void printHints(List<SQLHint> hints) {
-        if (hints.size() > 0) {
-            print("/*+ ");
-            printAndAccept(hints, ", ");
-            print(" */");
-        }
-    }
-
-    public boolean visit(OracleAggregateExpr expr) {
-        print(expr.getMethodName());
-        print("(");
-
-        if (expr.getOption() != null) {
-            print(expr.getOption().toString());
-            print(' ');
-        }
-
-        printAndAccept(expr.getArguments(), ", ");
-        print(")");
-
-        if (expr.getOver() != null) {
-            print(" OVER (");
-            expr.getOver().accept(this);
-            print(")");
-        }
-        return false;
-    }
-
-    public boolean visit(SQLAllColumnExpr x) {
-        print("*");
-        return false;
-    }
-
-    public boolean visit(OracleAnalytic x) {
-        boolean space = false;
-        if (x.getPartitionBy().size() > 0) {
-            print("PARTITION BY ");
-            printAndAccept(x.getPartitionBy(), ", ");
-
-            space = true;
-        }
-
-        if (x.getOrderBy() != null) {
-            if (space) {
-                print(" ");
-            }
-            x.getOrderBy().accept(this);
-            space = true;
-        }
-
-        if (x.getWindowing() != null) {
-            if (space) {
-                print(" ");
-            }
-            x.getWindowing().accept(this);
-        }
-
-        return false;
-    }
-
-    public boolean visit(OracleAnalyticWindowing x) {
-        print(x.getType().name().toUpperCase());
-        print(" ");
-        x.getExpr().accept(this);
-        return false;
-    }
-
-    public boolean visit(OracleDateExpr x) {
-        print("DATE '");
-        print(x.getLiteral());
-        print('\'');
-        return false;
-    }
-
-    public boolean visit(OracleDbLinkExpr x) {
-        x.getExpr().accept(this);
-        print("@");
-        print(x.getDbLink());
-        return false;
-    }
-
-    public boolean visit(OracleDeleteStatement x) {
-        if (x.getTableName() != null) {
-            print("DELETE ");
-            printHints(x.getHints());
-
-            print("FROM ");
-            if (x.isOnly()) {
-                print("ONLY (");
-                x.getTableName().accept(this);
-                print(")");
-            } else {
-                x.getTableName().accept(this);
-            }
-
-            printAlias(x.getAlias());
-        }
-
-        if (x.getWhere() != null) {
-            println();
-            print("WHERE ");
-            x.getWhere().setParent(x);
-            x.getWhere().accept(this);
-        }
-
-        if (x.getReturning() != null) {
-            println();
-            x.getReturning().accept(this);
-        }
-
-        return false;
-    }
-
-    public boolean visit(OracleExtractExpr x) {
-        print("EXTRACT(");
-        print(x.getUnit().name());
-        print(" FROM ");
-        x.getFrom().accept(this);
-        print(")");
-        return false;
-    }
-
-    public boolean visit(OracleIntervalExpr x) {
-        if (x.getValue() instanceof SQLLiteralExpr) {
-            print("INTERVAL ");
-            x.getValue().accept(this);
-            print(" ");
-        } else {
-            print('(');
-            x.getValue().accept(this);
-            print(") ");
-        }
-
-        print(x.getType().name());
-
-        if (x.getPrecision() != null) {
-            print("(");
-            print(x.getPrecision().intValue());
-            if (x.getFactionalSecondsPrecision() != null) {
-                print(", ");
-                print(x.getFactionalSecondsPrecision().intValue());
-            }
-            print(")");
-        }
-
-        if (x.getToType() != null) {
-            print(" TO ");
-            print(x.getToType().name());
-            if (x.getToFactionalSecondsPrecision() != null) {
-                print("(");
-                print(x.getToFactionalSecondsPrecision().intValue());
-                print(")");
-            }
-        }
-
-        return false;
-    }
-
-    public boolean visit(OracleOrderBy x) {
-        if (x.getItems().size() > 0) {
-            print("ORDER ");
-            if (x.isSibings()) {
-                print("SIBLINGS ");
-            }
-            print("BY ");
-
-            printAndAccept(x.getItems(), ", ");
-        }
-        return false;
-    }
-
-    public boolean visit(OracleOuterExpr x) {
-        x.getExpr().accept(this);
-        print("(+)");
-        return false;
-    }
-
-    public boolean visit(OraclePLSQLCommitStatement astNode) {
-        print("/");
-        println();
-        return false;
-    }
-
-    public boolean visit(SQLSelect x) {
-        if (x instanceof OracleSelect) {
-            return visit((OracleSelect) x);
-        }
-
-        return super.visit(x);
-    }
-
-    public boolean visit(OracleSelect x) {
-        if (x.getWithSubQuery() != null) {
-            x.getWithSubQuery().accept(this);
-            println();
-        }
-
-        x.getQuery().accept(this);
-
-        if (x.getRestriction() != null) {
-            print(" ");
-            x.getRestriction().accept(this);
-        }
-
-        if (x.getForUpdate() != null) {
-            println();
-            x.getForUpdate().accept(this);
-        }
-
-        if (x.getOrderBy() != null) {
-            println();
-            x.getOrderBy().accept(this);
-        }
-
-        return false;
-    }
-
-    public boolean visit(OracleSelectForUpdate x) {
-        print("FOR UPDATE");
-        if (x.getOf().size() > 0) {
-            print("(");
-            printAndAccept(x.getOf(), ", ");
-            print(")");
-        }
-
-        if (x.isNotWait()) {
-            print(" NOWAIT");
-        } else if (x.isSkipLocked()) {
-            print(" SKIP LOCKED");
-        } else if (x.getWait() != null) {
-            print(" WAIT ");
-            x.getWait().accept(this);
-        }
-        return false;
-    }
-
-    public boolean visit(OracleSelectHierachicalQueryClause x) {
-        if (x.getStartWith() != null) {
-            print("START WITH ");
-            x.getStartWith().accept(this);
-            println();
-        }
-
-        print("CONNECT BY ");
-
-        if (x.isNoCycle()) {
-            print("NOCYCLE ");
-        }
-
-        if (x.isPrior()) {
-            print("PRIOR ");
-        }
-
-        x.getConnectBy().accept(this);
-
-        return false;
-    }
-
-    public boolean visit(OracleSelectJoin x) {
-        x.getLeft().accept(this);
-
-        if (x.getJoinType() == JoinType.COMMA) {
-            print(", ");
-            x.getRight().accept(this);
-        } else {
-            boolean isRoot = x.getParent() instanceof SQLSelectQueryBlock;
-            if (isRoot) {
-                incrementIndent();
-            }
-
-            println();
-            print(JoinType.toString(x.getJoinType()));
-            print(" ");
-
-            x.getRight().accept(this);
-
-            if (isRoot) {
-                decrementIndent();
-            }
-
-            if (x.getCondition() != null) {
-                print(" ON ");
-                x.getCondition().accept(this);
-                print(" ");
-            }
-
-            if (x.getUsing().size() > 0) {
-                print(" USING (");
-                printAndAccept(x.getUsing(), ", ");
-                print(")");
-            }
-
-            if (x.getFlashback() != null) {
-                println();
-                x.getFlashback().accept(this);
-            }
-        }
-
-        return false;
-    }
-
-    public boolean visit(OracleOrderByItem x) {
-        x.getExpr().accept(this);
-        if (x.getType() != null) {
-            print(" ");
-            print(x.getType().name().toUpperCase());
-        }
-
-        if (x.getNullsOrderType() != null) {
-            print(" ");
-            print(x.getNullsOrderType().toFormalString());
-        }
-
-        return false;
-    }
-
-    public boolean visit(OracleSelectPivot x) {
-        print("PIVOT");
-        if (x.isXml()) {
-            print(" XML");
-        }
-        print(" (");
-        printAndAccept(x.getItems(), ", ");
-
-        if (x.getPivotFor().size() > 0) {
-            print(" FOR ");
-            if (x.getPivotFor().size() == 1) {
-                ((SQLExpr) x.getPivotFor().get(0)).accept(this);
-            } else {
-                print("(");
-                printAndAccept(x.getPivotFor(), ", ");
-                print(")");
-            }
-        }
-
-        if (x.getPivotIn().size() > 0) {
-            print(" IN (");
-            printAndAccept(x.getPivotIn(), ", ");
-            print(")");
-        }
-
-        print(")");
-
-        return false;
-    }
-
-    public boolean visit(OracleSelectPivot.Item x) {
-        x.getExpr().accept(this);
-        if ((x.getAlias() != null) && (x.getAlias().length() > 0)) {
-            print(" AS ");
-            print(x.getAlias());
-        }
-        return false;
-    }
-
-    public boolean visit(SQLSelectQueryBlock select) {
-        if (select instanceof OracleSelectQueryBlock) {
-            return visit((OracleSelectQueryBlock) select);
-        }
-
-        return super.visit(select);
-    }
-
-    public boolean visit(OracleSelectQueryBlock x) {
-        print("SELECT ");       
-
-        if (x.getHints().size() > 0) {           
-            printAndAccept(x.getHints(), ", ");      
-            print(' ');
-        }
-        
-        if (SQLSetQuantifier.ALL == x.getDistionOption()) {
-            print("ALL ");
-        } else if (SQLSetQuantifier.DISTINCT == x.getDistionOption()) {
-            print("DISTINCT ");
-        } else if (SQLSetQuantifier.UNIQUE == x.getDistionOption()) {
-            print("UNIQUE ");
-        }
-
-        printSelectList(x.getSelectList());
-
-        if (x.getInto() != null) {
-            println();
-            print("INTO ");
-            x.getInto().accept(this);
-        }
-
-        println();
-        print("FROM ");
-        if (x.getFrom() == null) {
-            print("DUAL");
-        } else {
-            x.getFrom().setParent(x);
-            x.getFrom().accept(this);
-        }
-
-        if (x.getWhere() != null) {
-            println();
-            print("WHERE ");
-            x.getWhere().setParent(x);
-            x.getWhere().accept(this);
-        }
-
-        if (x.getHierachicalQueryClause() != null) {
-            println();
-            x.getHierachicalQueryClause().accept(this);
-        }
-
-        if (x.getGroupBy() != null) {
-            println();
-            x.getGroupBy().accept(this);
-        }
-
-        if (x.getModelClause() != null) {
-            println();
-            x.getModelClause().accept(this);
-        }
-
-        return false;
-    }
-
-    public boolean visit(OracleSelectRestriction.CheckOption x) {
-        print("CHECK OPTION");
-        if (x.getConstraint() != null) {
-            print(" ");
-            x.getConstraint().accept(this);
-        }
-        return false;
-    }
-
-    public boolean visit(OracleSelectRestriction.ReadOnly x) {
-        print("READ ONLY");
-        return false;
-    }
-
-    public boolean visit(OracleSelectSubqueryTableSource x) {
-        print("(");
-        incrementIndent();
-        println();
-        x.getSelect().accept(this);
-        decrementIndent();
-        println();
-        print(")");
-
-        if (x.getPivot() != null) {
-            println();
-            x.getPivot().accept(this);
-        }
-
-        if (x.getFlashback() != null) {
-            println();
-            x.getFlashback().accept(this);
-        }
-
-        if ((x.getAlias() != null) && (x.getAlias().length() != 0)) {
-            print(" ");
-            print(x.getAlias());
-        }
-
-        return false;
-    }
-
-    public boolean visit(OracleSelectTableReference x) {
-        if (x.isOnly()) {
-            print("ONLY (");
-            x.getExpr().accept(this);
-
-            if (x.getPartition() != null) {
-                print(" ");
-                x.getPartition().accept(this);
-            }
-
-            print(")");
-        } else {
-            x.getExpr().accept(this);
-
-            if (x.getPartition() != null) {
-                print(" ");
-                x.getPartition().accept(this);
-            }
-        }
-
-        if (x.getHints().size() > 0) {
-            this.printHints(x.getHints());
-        }
-
-        if (x.getSampleClause() != null) {
-            print(" ");
-            x.getSampleClause().accept(this);
-        }
-
-        if (x.getPivot() != null) {
-            println();
-            x.getPivot().accept(this);
-        }
-
-        if (x.getFlashback() != null) {
-            println();
-            x.getFlashback().accept(this);
-        }
-
-        printAlias(x.getAlias());
-
-        return false;
-    }
-
-    public boolean visit(OracleSelectUnPivot x) {
-        print("UNPIVOT");
-        if (x.getNullsIncludeType() != null) {
-            print(" ");
-            print(OracleSelectUnPivot.NullsIncludeType.toString(x.getNullsIncludeType()));
-        }
-
-        print(" (");
-        if (x.getItems().size() == 1) {
-            ((SQLExpr) x.getItems().get(0)).accept(this);
-        } else {
-            print(" (");
-            printAndAccept(x.getItems(), ", ");
-            print(")");
-        }
-
-        if (x.getPivotFor().size() > 0) {
-            print(" FOR ");
-            if (x.getPivotFor().size() == 1) {
-                ((SQLExpr) x.getPivotFor().get(0)).accept(this);
-            } else {
-                print("(");
-                printAndAccept(x.getPivotFor(), ", ");
-                print(")");
-            }
-        }
-
-        if (x.getPivotIn().size() > 0) {
-            print(" IN (");
-            printAndAccept(x.getPivotIn(), ", ");
-            print(")");
-        }
-
-        print(")");
-        return false;
-    }
-
-    public boolean visit(OracleTimestampExpr x) {
-        print("TIMESTAMP '");
-
-        print(x.getLiteral());
-        print('\'');
-
-        if (x.getTimeZone() != null) {
-            print(" AT TIME ZONE '");
-            print(x.getTimeZone());
-            print('\'');
-        }
-
-        return false;
-    }
-
-    public boolean visit(OracleUpdateStatement x) {
-        print("UPDATE ");
-        printHints(x.getHints());
-
-        if (x.isOnly()) {
-            print("ONLY (");
-            x.getTableSource().accept(this);
-            print(")");
-        } else {
-            x.getTableSource().accept(this);
-        }
-
-        printAlias(x.getAlias());
-
-        println();
-
-        print("SET ");
-        for (int i = 0, size = x.getItems().size(); i < size; ++i) {
-            if (i != 0) {
-                print(", ");
-            }
-            x.getItems().get(i).accept(this);
-        }
-
-        if (x.getWhere() != null) {
-            println();
-            print("WHERE ");
-            x.getWhere().setParent(x);
-            x.getWhere().accept(this);
-        }
-
-        if (x.getReturning().size() > 0) {
-            println();
-            print("RETURNING ");
-            printAndAccept(x.getReturning(), ", ");
-            print(" INTO ");
-            printAndAccept(x.getReturningInto(), ", ");
-        }
-
-        return false;
-    }
-
-    // ///////////////////
-
-    @Override
-    public void endVisit(OracleAggregateExpr astNode) {
-
-    }
-
-    @Override
-    public void endVisit(OracleConstraintState astNode) {
-
-    }
-
-    @Override
-    public void endVisit(OraclePLSQLCommitStatement astNode) {
-
-    }
-
-    @Override
-    public void endVisit(OracleAnalytic x) {
-
-    }
-
-    @Override
-    public void endVisit(OracleAnalyticWindowing x) {
-
-    }
-
-    @Override
-    public void endVisit(OracleDateExpr x) {
-
-    }
-
-    @Override
-    public void endVisit(OracleDbLinkExpr x) {
-
-    }
-
-    @Override
-    public void endVisit(OracleDeleteStatement x) {
-
-    }
-
-    @Override
-    public void endVisit(OracleExtractExpr x) {
-
-    }
-
-    @Override
-    public void endVisit(OracleIntervalExpr x) {
-
-    }
-
-    @Override
-    public void endVisit(SQLMethodInvokeExpr x) {
-
-    }
-
-    @Override
-    public void endVisit(OracleOrderBy x) {
-
-    }
-
-    @Override
-    public void endVisit(OracleOuterExpr x) {
-
-    }
-
-    @Override
-    public void endVisit(OracleSelectForUpdate x) {
-
-    }
-
-    @Override
-    public void endVisit(OracleSelectHierachicalQueryClause x) {
-
-    }
-
-    @Override
-    public void endVisit(OracleSelectJoin x) {
-
-    }
-
-    @Override
-    public void endVisit(OracleOrderByItem x) {
-
-    }
-
-    @Override
-    public void endVisit(OracleSelectPivot x) {
-
-    }
-
-    @Override
-    public void endVisit(Item x) {
-
-    }
-
-    @Override
-    public void endVisit(CheckOption x) {
-
-    }
-
-    @Override
-    public void endVisit(ReadOnly x) {
-
-    }
-
-    @Override
-    public void endVisit(OracleSelectSubqueryTableSource x) {
-
-    }
-
-    @Override
-    public void endVisit(OracleSelectUnPivot x) {
-
-    }
-
-
-    @Override
-    public void endVisit(OracleTimestampExpr x) {
-
-    }
-
-    @Override
-    public void endVisit(OracleUpdateStatement x) {
-
-    }
-
-    @Override
-    public boolean visit(SampleClause x) {
-        print("SAMPLE ");
-
-        if (x.isBlock()) {
-            print("BLOCK ");
-        }
-
-        print("(");
-        printAndAccept(x.getPercent(), ", ");
-        print(")");
-
-        if (x.getSeedValue() != null) {
-            print(" SEED (");
-            x.getSeedValue().accept(this);
-            print(")");
-        }
-
-        return false;
-    }
-
-    @Override
-    public void endVisit(SampleClause x) {
-
-    }
-
-    @Override
-    public void endVisit(OracleSelectTableReference x) {
-
-    }
-
-    @Override
-    public boolean visit(PartitionExtensionClause x) {
-        if (x.isSubPartition()) {
-            print("SUBPARTITION ");
-        } else {
-            print("PARTITION ");
-        }
-
-        if (x.getPartition() != null) {
-            print("(");
-            x.getPartition().accept(this);
-            print(")");
-        } else {
-            print("FOR (");
-            printAndAccept(x.getFor(), ",");
-            print(")");
-        }
-        return false;
-    }
-
-    @Override
-    public void endVisit(PartitionExtensionClause x) {
-
-    }
-
-    @Override
-    public boolean visit(VersionsFlashbackQueryClause x) {
-        print("VERSIONS BETWEEN ");
-        print(x.getType().name());
-        print(" ");
-        x.getBegin().accept(this);
-        print(" AND ");
-        x.getEnd().accept(this);
-        return false;
-    }
-
-    @Override
-    public void endVisit(VersionsFlashbackQueryClause x) {
-
-    }
-
-    @Override
-    public boolean visit(AsOfFlashbackQueryClause x) {
-        print("AS OF ");
-        print(x.getType().name());
-        print(" (");
-        x.getExpr().accept(this);
-        print(")");
-        return false;
-    }
-
-    @Override
-    public void endVisit(AsOfFlashbackQueryClause x) {
-
-    }
-
-    @Override
-    public boolean visit(GroupingSetExpr x) {
-        print("GROUPING SETS");
-        print(" (");
-        printAndAccept(x.getParameters(), ", ");
-        print(")");
-        return false;
-    }
-
-    @Override
-    public void endVisit(GroupingSetExpr x) {
-
-    }
-
-    @Override
-    public boolean visit(OracleWithSubqueryEntry x) {
-        x.getName().accept(this);
-
-        if (x.getColumns().size() > 0) {
-            print(" (");
-            printAndAccept(x.getColumns(), ", ");
-            print(")");
-        }
-        println();
-        print("AS");
-        println();
-        print("(");
-        incrementIndent();
-        println();
-        x.getSubQuery().accept(this);
-        decrementIndent();
-        println();
-        print(")");
-
-        if (x.getSearchClause() != null) {
-            println();
-            x.getSearchClause().accept(this);
-        }
-
-        if (x.getCycleClause() != null) {
-            println();
-            x.getCycleClause().accept(this);
-        }
-        return false;
-    }
-
-    @Override
-    public void endVisit(OracleWithSubqueryEntry x) {
-
-    }
-
-    @Override
-    public boolean visit(SearchClause x) {
-        print("SEARCH ");
-        print(x.getType().name());
-        print(" FIRST BY ");
-        printAndAccept(x.getItems(), ", ");
-        print(" SET ");
-        x.getOrderingColumn().accept(this);
-
-        return false;
-    }
-
-    @Override
-    public void endVisit(SearchClause x) {
-
-    }
-
-    @Override
-    public boolean visit(CycleClause x) {
-        print("CYCLE ");
-        printAndAccept(x.getAliases(), ", ");
-        print(" SET ");
-        x.getMark().accept(this);
-        print(" TO ");
-        x.getValue().accept(this);
-        print(" DEFAULT ");
-        x.getDefaultValue().accept(this);
-
-        return false;
-    }
-
-    @Override
-    public void endVisit(CycleClause x) {
-
-    }
-
-    @Override
-    public boolean visit(OracleBinaryFloatExpr x) {
-        print(x.getValue().toString());
-        print('F');
-        return false;
-    }
-
-    @Override
-    public void endVisit(OracleBinaryFloatExpr x) {
-
-    }
-
-    @Override
-    public boolean visit(OracleBinaryDoubleExpr x) {
-        print(x.getValue().toString());
-        print('D');
-        return false;
-    }
-
-    @Override
-    public void endVisit(OracleBinaryDoubleExpr x) {
-
-    }
-
-    @Override
-    public void endVisit(OracleSelect x) {
-
-    }
-
-    @Override
-    public boolean visit(OracleConstraintState x) {
-        printlnAndAccept(x.getStates(), " ");
-        return false;
-    }
-
-    @Override
-    public boolean visit(OracleCursorExpr x) {
-        print("CURSOR(");
-        incrementIndent();
-        println();
-        x.getQuery().accept(this);
-        decrementIndent();
-        println();
-        print(")");
-        return false;
-    }
-
-    @Override
-    public void endVisit(OracleCursorExpr x) {
-
-    }
-
-    @Override
-    public boolean visit(OracleIsSetExpr x) {
-        x.getNestedTable().accept(this);
-        print(" IS A SET");
-        return false;
-    }
-
-    @Override
-    public void endVisit(OracleIsSetExpr x) {
-
-    }
-
-    @Override
-    public boolean visit(ReturnRowsClause x) {
-        if (x.isAll()) {
-            print("RETURN ALL ROWS");
-        } else {
-            print("RETURN UPDATED ROWS");
-        }
-        return false;
-    }
-
-    @Override
-    public void endVisit(ReturnRowsClause x) {
-
-    }
-
-    @Override
-    public boolean visit(ModelClause x) {
-        print("MODEL");
-
-        incrementIndent();
-        for (CellReferenceOption opt : x.getCellReferenceOptions()) {
-            print(' ');
-            print(opt.name);
-        }
-
-        if (x.getReturnRowsClause() != null) {
-            print(' ');
-            x.getReturnRowsClause().accept(this);
-        }
-
-        for (ReferenceModelClause item : x.getReferenceModelClauses()) {
-            print(' ');
-            item.accept(this);
-        }
-
-        x.getMainModel().accept(this);
-        decrementIndent();
-
-        return false;
-    }
-
-    @Override
-    public void endVisit(ModelClause x) {
-
-    }
-
-    @Override
-    public boolean visit(MainModelClause x) {
-        if (x.getMainModelName() != null) {
-            print(" MAIN ");
-            x.getMainModelName().accept(this);
-        }
-
-        println();
-        x.getModelColumnClause().accept(this);
-
-        for (CellReferenceOption opt : x.getCellReferenceOptions()) {
-            println();
-            print(opt.name);
-        }
-
-        println();
-        x.getModelRulesClause().accept(this);
-
-        return false;
-    }
-
-    @Override
-    public void endVisit(MainModelClause x) {
-
-    }
-
-    @Override
-    public boolean visit(ModelColumnClause x) {
-        if (x.getQueryPartitionClause() != null) {
-            x.getQueryPartitionClause().accept(this);
-            println();
-        }
-
-        print("DIMENSION BY (");
-        printAndAccept(x.getDimensionByColumns(), ", ");
-        print(")");
-
-        println();
-        print("MEASURES (");
-        printAndAccept(x.getMeasuresColumns(), ", ");
-        print(")");
-        return false;
-    }
-
-    @Override
-    public void endVisit(ModelColumnClause x) {
-
-    }
-
-    @Override
-    public boolean visit(QueryPartitionClause x) {
-        print("PARTITION BY (");
-        printAndAccept(x.getExprList(), ", ");
-        print(")");
-        return false;
-    }
-
-    @Override
-    public void endVisit(QueryPartitionClause x) {
-
-    }
-
-    @Override
-    public boolean visit(ModelColumn x) {
-        x.getExpr().accept(this);
-        if (x.getAlias() != null) {
-            print(" ");
-            print(x.getAlias());
-        }
-        return false;
-    }
-
-    @Override
-    public void endVisit(ModelColumn x) {
-
-    }
-
-    @Override
-    public boolean visit(ModelRulesClause x) {
-        if (x.getOptions().size() > 0) {
-            print("RULES");
-            for (ModelRuleOption opt : x.getOptions()) {
-                print(" ");
-                print(opt.name);
-            }
-        }
-
-        if (x.getIterate() != null) {
-            print(" ITERATE (");
-            x.getIterate().accept(this);
-            print(")");
-
-            if (x.getUntil() != null) {
-                print(" UNTIL (");
-                x.getUntil().accept(this);
-                print(")");
-            }
-        }
-
-        print(" (");
-        printAndAccept(x.getCellAssignmentItems(), ", ");
-        print(")");
-        return false;
-
-    }
-
-    @Override
-    public void endVisit(ModelRulesClause x) {
-
-    }
-
-    @Override
-    public boolean visit(CellAssignmentItem x) {
-        if (x.getOption() != null) {
-            print(x.getOption().name);
-            print(" ");
-        }
-
-        x.getCellAssignment().accept(this);
-
-        if (x.getOrderBy() != null) {
-            print(" ");
-            x.getOrderBy().accept(this);
-        }
-
-        print(" = ");
-        x.getExpr().accept(this);
-
-        return false;
-    }
-
-    @Override
-    public void endVisit(CellAssignmentItem x) {
-
-    }
-
-    @Override
-    public boolean visit(CellAssignment x) {
-        x.getMeasureColumn().accept(this);
-        print("[");
-        printAndAccept(x.getConditions(), ", ");
-        print("]");
-        return false;
-    }
-
-    @Override
-    public void endVisit(CellAssignment x) {
-
-    }
-
-    @Override
-    public boolean visit(OracleMergeStatement x) {
-        print("MERGE ");
-        if (x.getHints().size() > 0) {
-            printAndAccept(x.getHints(), ", ");
-            print(" ");
-        }
-
-        print("INTO ");
-        x.getInto().accept(this);
-
-        if (x.getAlias() != null) {
-            print(" ");
-            print(x.getAlias());
-        }
-
-        println();
-        print("USING ");
-        x.getUsing().accept(this);
-
-        print(" ON ");
-        x.getOn().accept(this);
-
-        if (x.getUpdateClause() != null) {
-            println();
-            x.getUpdateClause().accept(this);
-        }
-
-        if (x.getInsertClause() != null) {
-            println();
-            x.getInsertClause().accept(this);
-        }
-
-        if (x.getErrorLoggingClause() != null) {
-            println();
-            x.getErrorLoggingClause().accept(this);
-        }
-
-        return false;
-    }
-
-    @Override
-    public void endVisit(OracleMergeStatement x) {
-
-    }
-
-    @Override
-    public boolean visit(MergeUpdateClause x) {
-        print("WHEN MATCHED THEN UPDATE SET ");
-        printAndAccept(x.getItems(), ", ");
-        if (x.getWhere() != null) {
-            incrementIndent();
-            println();
-            print("WHERE ");
-            x.getWhere().setParent(x);
-            x.getWhere().accept(this);
-            decrementIndent();
-        }
-
-        if (x.getDeleteWhere() != null) {
-            incrementIndent();
-            println();
-            print("DELETE WHERE ");
-            x.getDeleteWhere().setParent(x);
-            x.getDeleteWhere().accept(this);
-            decrementIndent();
-        }
-
-        return false;
-    }
-
-    @Override
-    public void endVisit(MergeUpdateClause x) {
-
-    }
-
-    @Override
-    public boolean visit(MergeInsertClause x) {
-        print("WHEN NOT MATCHED THEN INSERT");
-        if (x.getColumns().size() > 0) {
-            print(" ");
-            printAndAccept(x.getColumns(), ", ");
-        }
-        print(" VALUES (");
-        printAndAccept(x.getValues(), ", ");
-        print(")");
-        if (x.getWhere() != null) {
-            incrementIndent();
-            println();
-            print("WHERE ");
-            x.getWhere().setParent(x);
-            x.getWhere().accept(this);
-            decrementIndent();
-        }
-
-        return false;
-    }
-
-    @Override
-    public void endVisit(MergeInsertClause x) {
-
-    }
-
-    @Override
-    public boolean visit(OracleErrorLoggingClause x) {
-        print("LOG ERRORS ");
-        if (x.getInto() != null) {
-            print("INTO ");
-            x.getInto().accept(this);
-            print(" ");
-        }
-
-        if (x.getSimpleExpression() != null) {
-            print("(");
-            x.getSimpleExpression().accept(this);
-            print(")");
-        }
-
-        if (x.getLimit() != null) {
-            print(" REJECT LIMIT ");
-            x.getLimit().accept(this);
-        }
-
-        return false;
-    }
-
-    @Override
-    public void endVisit(OracleErrorLoggingClause x) {
-
-    }
-
-    @Override
-    public boolean visit(OracleReturningClause x) {
-        print("RETURNING ");
-        printAndAccept(x.getItems(), ", ");
-        print(" INTO ");
-        printAndAccept(x.getValues(), ", ");
-
-        return false;
-    }
-
-    @Override
-    public void endVisit(OracleReturningClause x) {
-
-    }
-
-    @Override
-    public boolean visit(OracleInsertStatement x) {
-        visit((SQLInsertStatement) x);
-
-        if (x.getReturning() != null) {
-            println();
-            x.getReturning().accept(this);
-        }
-
-        if (x.getErrorLogging() != null) {
-            println();
-            x.getErrorLogging().accept(this);
-        }
-
-        return false;
-    }
-
-    @Override
-    public void endVisit(OracleInsertStatement x) {
-        endVisit((SQLInsertStatement) x);
-    }
-
-    @Override
-    public boolean visit(InsertIntoClause x) {
-        print("INTO ");
-
-        x.getTableSource().accept(this);
-
-        if (x.getColumns().size() > 0) {
-            incrementIndent();
-            println();
-            print("(");
-            for (int i = 0, size = x.getColumns().size(); i < size; ++i) {
-                if (i != 0) {
-                    if (i % 5 == 0) {
-                        println();
-                    }
-                    print(", ");
-                }
-                x.getColumns().get(i).accept(this);
-            }
-            print(")");
-            decrementIndent();
-        }
-
-        if (x.getValues() != null) {
-            println();
-            print("VALUES ");
-            x.getValues().accept(this);
-        } else {
-            if (x.getQuery() != null) {
-                println();
-                x.getQuery().setParent(x);
-                x.getQuery().accept(this);
-            }
-        }
-
-        return false;
-    }
-
-    @Override
-    public void endVisit(InsertIntoClause x) {
-
-    }
-
-    @Override
-    public boolean visit(OracleMultiInsertStatement x) {
-        print("INSERT ");
-
-        if (x.getHints().size() > 0) {
-            this.printHints(x.getHints());
-        }
-
-        if (x.getOption() != null) {
-            print(x.getOption().name());
-            print(" ");
-        }
-
-        for (int i = 0, size = x.getEntries().size(); i < size; ++i) {
-            incrementIndent();
-            println();
-            x.getEntries().get(i).accept(this);
-            decrementIndent();
-        }
-
-        println();
-        x.getSubQuery().accept(this);
-
-        return false;
-    }
-
-    @Override
-    public void endVisit(OracleMultiInsertStatement x) {
-
-    }
-
-    @Override
-    public boolean visit(ConditionalInsertClause x) {
-        for (int i = 0, size = x.getItems().size(); i < size; ++i) {
-            if (i != 0) {
-                println();
-            }
-
-            ConditionalInsertClauseItem item = x.getItems().get(i);
-
-            item.accept(this);
-        }
-
-        if (x.getElseItem() != null) {
-            println();
-            print("ELSE");
-            incrementIndent();
-            println();
-            x.getElseItem().accept(this);
-            decrementIndent();
-        }
-
-        return false;
-    }
-
-    @Override
-    public void endVisit(ConditionalInsertClause x) {
-
-    }
-
-    @Override
-    public boolean visit(ConditionalInsertClauseItem x) {
-        print("WHEN ");
-        x.getWhen().accept(this);
-        print(" THEN");
-        incrementIndent();
-        println();
-        x.getThen().accept(this);
-        decrementIndent();
-        return false;
-    }
-
-    @Override
-    public void endVisit(ConditionalInsertClauseItem x) {
-
-    }
-
-    @Override
-    public void endVisit(OracleSelectQueryBlock x) {
-
-    }
-
-    @Override
-    public boolean visit(OracleBlockStatement x) {
-        if (x.getParameters().size() != 0) {
-            print("DECLARE");
-            incrementIndent();
-            println();
-
-            for (int i = 0, size = x.getParameters().size(); i < size; ++i) {
-                if (i != 0) {
-                    println();
-                }
-                OracleParameter param = x.getParameters().get(i);
-                param.accept(this);
-                print(";");
-            }
-
-            decrementIndent();
-            println();
-        }
-        print("BEGIN");
-        incrementIndent();
-        println();
-        for (int i = 0, size = x.getStatementList().size(); i < size; ++i) {
-            if (i != 0) {
-                println();
-            }
-            SQLStatement stmt = x.getStatementList().get(i);
-            stmt.setParent(x);
-            stmt.accept(this);
-        }
-        decrementIndent();
-        println();
-        print("END");
-        return false;
-    }
-
-    @Override
-    public void endVisit(OracleBlockStatement x) {
-
-    }
-
-    @Override
-    public boolean visit(OracleLockTableStatement x) {
-        print("LOCK TABLE ");
-        x.getTable().accept(this);
-        print(" IN ");
-        print(x.getLockMode().name());
-        print(" MODE ");
-        if (x.isNoWait()) {
-            print("NOWAIT");
-        } else if (x.getWait() != null) {
-            print("WAIT ");
-            x.getWait().accept(this);
-        }
-        return false;
-    }
-
-    @Override
-    public void endVisit(OracleLockTableStatement x) {
-
-    }
-
-    @Override
-    public boolean visit(OracleAlterSessionStatement x) {
-        print("ALTER SESSION SET ");
-        printAndAccept(x.getItems(), ", ");
-        return false;
-    }
-
-    @Override
-    public void endVisit(OracleAlterSessionStatement x) {
-
-    }
-
-    @Override
-    public boolean visit(OracleExprStatement x) {
-        x.getExpr().accept(this);
-        return false;
-    }
-
-    @Override
-    public void endVisit(OracleExprStatement x) {
-
-    }
-
-    @Override
-    public boolean visit(OracleDatetimeExpr x) {
-        x.getExpr().accept(this);
-        SQLExpr timeZone = x.getTimeZone();
-
-        if (timeZone instanceof SQLIdentifierExpr) {
-            if (((SQLIdentifierExpr) timeZone).getName().equalsIgnoreCase("LOCAL")) {
-                print(" AT LOCAL");
-                return false;
-            }
-        }
-
-        print(" AT TIME ZONE ");
-        timeZone.accept(this);
-
-        return false;
-    }
-
-    @Override
-    public void endVisit(OracleDatetimeExpr x) {
-
-    }
-
-    @Override
-    public boolean visit(OracleSysdateExpr x) {
-        print("SYSDATE");
-        if (x.getOption() != null) {
-            print("@");
-            print(x.getOption());
-        }
-        return false;
-    }
-
-    @Override
-    public void endVisit(OracleSysdateExpr x) {
-
-    }
-
-    @Override
-    public void endVisit(com.alibaba.druid.sql.dialect.oracle.ast.stmt.OracleExceptionStatement.Item x) {
-
-    }
-
-    @Override
-    public boolean visit(com.alibaba.druid.sql.dialect.oracle.ast.stmt.OracleExceptionStatement.Item x) {
-        print("WHEN ");
-        x.getWhen().accept(this);
-        incrementIndent();
-
-        for (int i = 0, size = x.getStatements().size(); i < size; ++i) {
-            println();
-            SQLStatement stmt = x.getStatements().get(i);
-            stmt.setParent(x);
-            stmt.accept(this);
-        }
-        decrementIndent();
-        return false;
-    }
-
-    @Override
-    public boolean visit(OracleExceptionStatement x) {
-        print("EXCEPTION");
-        incrementIndent();
-        for (OracleExceptionStatement.Item item : x.getItems()) {
-            println();
-            item.accept(this);
-        }
-        decrementIndent();
-        return false;
-    }
-
-    @Override
-    public void endVisit(OracleExceptionStatement x) {
-
-    }
-
-    @Override
-    public boolean visit(OracleArgumentExpr x) {
-        print(x.getArgumentName());
-        print(" => ");
-        x.getValue().accept(this);
-        return false;
-    }
-
-    @Override
-    public void endVisit(OracleArgumentExpr x) {
-
-    }
-
-    @Override
-    public boolean visit(OracleSetTransactionStatement x) {
-        if (x.isReadOnly()) {
-            print("SET TRANSACTION READ ONLY NAME ");
-        } else {
-            print("SET TRANSACTION NAME ");
-        }
-        x.getName().accept(this);
-        return false;
-    }
-
-    @Override
-    public void endVisit(OracleSetTransactionStatement x) {
-
-    }
-
-    @Override
-    public boolean visit(OracleGrantStatement x) {
-        print("GRANT ");
-        for (int i = 0, size = x.getPrivileges().size(); i < size; ++i) {
-            if (i != 0) {
-                print(", ");
-            }
-            print(x.getPrivileges().get(i));
-        }
-
-        if (x.getOn() != null) {
-            print(" ON ");
-            x.getOn().accept(this);
-        }
-        return false;
-    }
-
-    @Override
-    public void endVisit(OracleGrantStatement x) {
-
-    }
-
-    @Override
-    public boolean visit(OracleExplainStatement x) {
-        print("EXPLAIN PLAN");
-        incrementIndent();
-        println();
-        if (x.getStatementId() != null) {
-            print("SET STATEMENT_ID = ");
-            x.getStatementId().accept(this);
-            println();
-        }
-
-        if (x.getInto() != null) {
-            print("INTO ");
-            x.getInto().accept(this);
-            println();
-        }
-
-        print("FRO");
-        println();
-        x.getForStatement().accept(this);
-
-        decrementIndent();
-        return false;
-    }
-
-    @Override
-    public void endVisit(OracleExplainStatement x) {
-
-    }
-
-    @Override
-    public boolean visit(OracleAlterProcedureStatement x) {
-        print("ALTER PROCEDURE ");
-        x.getName().accept(this);
-        if (x.isCompile()) {
-            print(" COMPILE");
-        }
-        if (x.isReuseSettings()) {
-            print(" REUSE SETTINGS");
-        }
-        return false;
-    }
-
-    @Override
-    public void endVisit(OracleAlterProcedureStatement x) {
-
-    }
-
-    @Override
-    public boolean visit(OracleAlterTableDropPartition x) {
-        print("DROP PARTITION ");
-        x.getName().accept(this);
-        return false;
-    }
-
-    @Override
-    public void endVisit(OracleAlterTableDropPartition x) {
-
-    }
-
-    @Override
-    public boolean visit(OracleAlterTableStatement x) {
-        print("ALTER TABLE ");
-        x.getName().accept(this);
-        incrementIndent();
-        for (SQLAlterTableItem item : x.getItems()) {
-            println();
-            item.accept(this);
-        }
-        if (x.isUpdateGlobalIndexes()) {
-            println();
-            print("UPDATE GLOABL INDEXES");
-        }
-        decrementIndent();
-        return false;
-    }
-
-    @Override
-    public void endVisit(OracleAlterTableStatement x) {
-
-    }
-
-    @Override
-    public boolean visit(OracleAlterTableTruncatePartition x) {
-        print("TRUNCATE PARTITION ");
-        x.getName().accept(this);
-        return false;
-    }
-
-    @Override
-    public void endVisit(OracleAlterTableTruncatePartition x) {
-
-    }
-
-    @Override
-    public boolean visit(TableSpaceItem x) {
-        print("TABLESPACE ");
-        x.getTablespace().accept(this);
-        return false;
-    }
-
-    @Override
-    public void endVisit(TableSpaceItem x) {
-
-    }
-
-    @Override
-    public boolean visit(UpdateIndexesClause x) {
-        print("UPDATE INDEXES");
-        if (x.getItems().size() > 0) {
-            print("(");
-            printAndAccept(x.getItems(), ", ");
-            print(")");
-        }
-        return false;
-    }
-
-    @Override
-    public void endVisit(UpdateIndexesClause x) {
-
-    }
-
-    @Override
-    public boolean visit(OracleAlterTableSplitPartition x) {
-        print("SPLIT PARTITION ");
-        x.getName().accept(this);
-
-        if (x.getAt().size() > 0) {
-            incrementIndent();
-            println();
-            print("AT (");
-            printAndAccept(x.getAt(), ", ");
-            print(")");
-            decrementIndent();
-        }
-
-        if (x.getInto().size() > 0) {
-            println();
-            incrementIndent();
-            print("INTO (");
-            printAndAccept(x.getInto(), ", ");
-            print(")");
-            decrementIndent();
-        }
-
-        if (x.getUpdateIndexes() != null) {
-            println();
-            incrementIndent();
-            x.getUpdateIndexes().accept(this);
-            decrementIndent();
-        }
-        return false;
-    }
-
-    @Override
-    public void endVisit(OracleAlterTableSplitPartition x) {
-
-    }
-
-    @Override
-    public boolean visit(NestedTablePartitionSpec x) {
-        print("PARTITION ");
-        x.getPartition().accept(this);
-        for (SQLObject item : x.getSegmentAttributeItems()) {
-            print(" ");
-            item.accept(this);
-        }
-        return false;
-    }
-
-    @Override
-    public void endVisit(NestedTablePartitionSpec x) {
-
-    }
-
-    @Override
-    public boolean visit(OracleAlterTableModify x) {
-        print("MODIFY (");
-        incrementIndent();
-        for (int i = 0, size = x.getColumns().size(); i < size; ++i) {
-            println();
-            SQLColumnDefinition column = x.getColumns().get(i);
-            column.accept(this);
-            if (i != size - 1) {
-                print(", ");
-            }
-        }
-        decrementIndent();
-        println();
-        print(")");
-
-        return false;
-    }
-
-    @Override
-    public void endVisit(OracleAlterTableModify x) {
-
-    }
-
-    @Override
-    public boolean visit(OracleCreateIndexStatement x) {
-        print("CREATE ");
-        if (x.getType() != null) {
-            print(x.getType());
-            print(" ");
-        }
-
-        print("INDEX ");
-
-        x.getName().accept(this);
-        print(" ON ");
-        x.getTable().accept(this);
-        print("(");
-        printAndAccept(x.getItems(), ", ");
-        print(")");
-
-        if (x.isIndexOnlyTopLevel()) {
-            print(" INDEX ONLY TOPLEVEL");
-        }
-
-        if (x.getTablespace() != null) {
-            print(" TABLESPACE ");
-            x.getTablespace().accept(this);
-        }
-
-        if (x.isOnline()) {
-            print(" ONLINE");
-        }
-
-        if (x.isNoParallel()) {
-            print(" NOPARALLEL");
-        } else if (x.getParallel() != null) {
-            print(" PARALLEL ");
-            x.getParallel().accept(this);
-        }
-        return false;
-    }
-
-    @Override
-    public void endVisit(OracleCreateIndexStatement x) {
-
-    }
-
-    @Override
-    public boolean visit(OracleAlterIndexStatement x) {
-        print("ALTER INDEX ");
-        x.getName().accept(this);
-
-        if (x.getRenameTo() != null) {
-            print(" RENAME TO ");
-            x.getRenameTo().accept(this);
-        }
-
-        if (x.getMonitoringUsage() != null) {
-            print(" MONITORING USAGE");
-        }
-
-        if (x.getRebuild() != null) {
-            print(" ");
-            x.getRebuild().accept(this);
-        }
-
-        if (x.getParallel() != null) {
-            print(" PARALLEL");
-            x.getParallel().accept(this);
-        }
-
-        return false;
-    }
-
-    @Override
-    public void endVisit(OracleAlterIndexStatement x) {
-
-    }
-
-    @Override
-    public boolean visit(Rebuild x) {
-        print("REBUILD");
-
-        if (x.getOption() != null) {
-            print(" ");
-            x.getOption().accept(this);
-        }
-        return false;
-    }
-
-    @Override
-    public void endVisit(Rebuild x) {
-
-    }
-
-    @Override
-    public boolean visit(OracleForStatement x) {
-        print("FOR ");
-        x.getIndex().accept(this);
-        print(" IN ");
-        x.getRange().accept(this);
-        println();
-        print("LOOP");
-        incrementIndent();
-        println();
-
-        for (int i = 0, size = x.getStatements().size(); i < size; ++i) {
-            SQLStatement item = x.getStatements().get(i);
-            item.setParent(x);
-            item.accept(this);
-            if (i != size - 1) {
-                println();
-            }
-        }
-
-        decrementIndent();
-        println();
-        print("END LOOP");
-        return false;
-    }
-
-    @Override
-    public void endVisit(OracleForStatement x) {
-
-    }
-
-    @Override
-    public boolean visit(Else x) {
-        print("ELSE");
-        incrementIndent();
-        println();
-
-        for (int i = 0, size = x.getStatements().size(); i < size; ++i) {
-            if (i != 0) {
-                println();
-            }
-            SQLStatement item = x.getStatements().get(i);
-            item.setParent(x);
-            item.accept(this);
-        }
-
-        decrementIndent();
-        return false;
-    }
-
-    @Override
-    public boolean visit(ElseIf x) {
-        print("ELSE IF ");
-        x.getCondition().accept(this);
-        print(" THEN");
-        incrementIndent();
-        println();
-
-        for (int i = 0, size = x.getStatements().size(); i < size; ++i) {
-            if (i != 0) {
-                println();
-            }
-            SQLStatement item = x.getStatements().get(i);
-            item.setParent(x);
-            item.accept(this);
-        }
-
-        decrementIndent();
-        return false;
-    }
-
-    @Override
-    public void endVisit(ElseIf x) {
-
-    }
-
-    @Override
-    public void endVisit(Else x) {
-
-    }
-
-    @Override
-    public boolean visit(OracleIfStatement x) {
-        print("IF ");
-        x.getCondition().accept(this);
-        print(" THEN");
-        incrementIndent();
-        println();
-        for (int i = 0, size = x.getStatements().size(); i < size; ++i) {
-            SQLStatement item = x.getStatements().get(i);
-            item.setParent(x);
-            item.accept(this);
-            if (i != size - 1) {
-                println();
-            }
-        }
-        decrementIndent();
-
-        for (ElseIf elseIf : x.getElseIfList()) {
-            println();
-            elseIf.accept(this);
-        }
-
-        if (x.getElseItem() != null) {
-            println();
-            x.getElseItem().accept(this);
-        }
-        println();
-        print("END IF");
-        return false;
-    }
-
-    @Override
-    public void endVisit(OracleIfStatement x) {
-
-    }
-
-    @Override
-    public boolean visit(OracleRangeExpr x) {
-        x.getLowBound().accept(this);
-        print("..");
-        x.getUpBound().accept(this);
-        return false;
-    }
-
-    @Override
-    public void endVisit(OracleRangeExpr x) {
-
-    }
-
-    protected void visitColumnDefault(SQLColumnDefinition x) {
-        if (x.getParent() instanceof OracleBlockStatement) {
-            print(" := ");
-        } else {
-            print(" DEFAULT ");
-        }
-        x.getDefaultExpr().accept(this);
-    }
-
-    @Override
-    public boolean visit(OracleAlterTableAddConstaint x) {
-        print("ADD ");
-        x.getConstraint().accept(this);
-        return false;
-    }
-
-    @Override
-    public void endVisit(OracleAlterTableAddConstaint x) {
-
-    }
-
-    @Override
-    public boolean visit(OraclePrimaryKey x) {
-        if (x.getName() != null) {
-            print("CONSTRAINT ");
-            x.getName().accept(this);
-            print(" ");
-        }
-        print("PRIMARY KEY (");
-        printAndAccept(x.getColumns(), ", ");
-        print(")");
-        if (x.getUsingIndex() != null) {
-            print(" USING INDEX ");
-            x.getUsingIndex().accept(this);
-        }
-        return false;
-    }
-
-    @Override
-    public void endVisit(OraclePrimaryKey x) {
-
-    }
-    
-    @Override
-    public boolean visit(SQLUnique x) {
-        if (x.getName() != null) {
-            print("CONSTRAINT ");
-            x.getName().accept(this);
-            print(" ");
-        }
-        print("UNIQUE (");
-        printAndAccept(x.getColumns(), ", ");
-        print(")");
-        return false;
-    }
-
-    @Override
-    public boolean visit(OracleCreateTableStatement x) {
-        this.visit((SQLCreateTableStatement) x);
-
-        incrementIndent();
-
-        if (x.isOrganizationIndex()) {
-            print(" ORGANIZATION INDEX");
-        }
-
-        if (x.getTablespace() != null) {
-            print(" TABLESPACE ");
-            x.getTablespace().accept(this);
-        }
-
-        if (x.isInMemoryMetadata()) {
-            print(" IN_MEMORY_METADATA");
-        }
-
-        if (x.isCursorSpecificSegment()) {
-            print(" CURSOR_SPECIFIC_SEGMENT");
-        }
-
-        if (x.getParallel() == Boolean.TRUE) {
-            print(" PARALLEL");
-        } else if (x.getParallel() == Boolean.FALSE) {
-            print(" NOPARALLEL");
-        }
-
-        if (x.getCache() == Boolean.TRUE) {
-            print(" CACHE");
-        } else if (x.getCache() == Boolean.FALSE) {
-            print(" NOCACHE");
-        }
-
-        if (x.getCompress() == Boolean.TRUE) {
-            print(" COMPRESS");
-        } else if (x.getCompress() == Boolean.FALSE) {
-            print(" NOCOMPRESS");
-        }
-
-        if (x.getLogging() == Boolean.TRUE) {
-            print(" LOGGING");
-        } else if (x.getLogging() == Boolean.FALSE) {
-            print(" NOLOGGING");
-        }
-
-        if (x.getStorage() != null) {
-            print(" ");
-            x.getStorage().accept(this);
-        }
-
-        if (x.isOnCommit()) {
-            print(" ON COMMIT");
-        }
-
-        if (x.isPreserveRows()) {
-            print(" PRESERVE ROWS");
-        }
-
-        if (x.getPartitioning() != null) {
-            println();
-            x.getPartitioning().accept(this);
-        }
-
-        if (x.getSelect() != null) {
-            println();
-            print("AS");
-            println();
-            x.getSelect().accept(this);
-        }
-        decrementIndent();
-        return false;
-    }
-
-    @Override
-    public void endVisit(OracleCreateTableStatement x) {
-
-    }
-
-    @Override
-    public boolean visit(OracleAlterTableRenameTo x) {
-        print("RENAME TO ");
-        x.getTo().accept(this);
-        return false;
-    }
-
-    @Override
-    public void endVisit(OracleAlterTableRenameTo x) {
-
-    }
-
-    @Override
-    public boolean visit(OracleStorageClause x) {
-        print("STORAGE (");
-
-        if (x.getInitial() != null) {
-            print(" INITIAL ");
-            x.getInitial().accept(this);
-        }
-
-        if (x.getFreeLists() != null) {
-            print(" FREELISTS ");
-            x.getFreeLists().accept(this);
-        }
-
-        if (x.getFreeListGroups() != null) {
-            print(" FREELIST GROUPS ");
-            x.getFreeListGroups().accept(this);
-        }
-
-        if (x.getBufferPool() != null) {
-            print(" BUFFER_POOL ");
-            x.getBufferPool().accept(this);
-        }
-
-        if (x.getObjno() != null) {
-            print(" OBJNO ");
-            x.getObjno().accept(this);
-        }
-
-        print(")");
-        return false;
-    }
-
-    @Override
-    public void endVisit(OracleStorageClause x) {
-
-    }
-
-    @Override
-    public boolean visit(OracleGotoStatement x) {
-        print("GOTO ");
-        x.getLabel().accept(this);
-        return false;
-    }
-
-    @Override
-    public void endVisit(OracleGotoStatement x) {
-
-    }
-
-    @Override
-    public boolean visit(OracleLabelStatement x) {
-        print("<<");
-        x.getLabel().accept(this);
-        print(">>");
-        return false;
-    }
-
-    @Override
-    public void endVisit(OracleLabelStatement x) {
-
-    }
-
-    @Override
-    public boolean visit(OracleParameter x) {
-        if (x.getDataType().getName().equalsIgnoreCase("CURSOR")) {
-            print("CURSOR ");
-            x.getName().accept(this);
-            print(" IS");
-            incrementIndent();
-            println();
-            SQLSelect select = ((SQLQueryExpr) x.getDefaultValue()).getSubQuery();
-            select.accept(this);
-            decrementIndent();
-
-        } else {
-            x.getName().accept(this);
-            print(" ");
-
-            x.getDataType().accept(this);
-
-            if (x.getDefaultValue() != null) {
-                print(" := ");
-                x.getDefaultValue().accept(this);
-            }
-        }
-
-        return false;
-    }
-
-    @Override
-    public void endVisit(OracleParameter x) {
-
-    }
-
-    @Override
-    public boolean visit(OracleCommitStatement x) {
-        print("COMMIT");
-
-        if (x.isWrite()) {
-            print(" WRITE");
-            if (x.getWait() != null) {
-                if (x.getWait().booleanValue()) {
-                    print(" WAIT");
-                } else {
-                    print(" NOWAIT");
-                }
-            }
-
-            if (x.getImmediate() != null) {
-                if (x.getImmediate().booleanValue()) {
-                    print(" IMMEDIATE");
-                } else {
-                    print(" BATCH");
-                }
-            }
-        }
-
-        return false;
-    }
-
-    @Override
-    public void endVisit(OracleCommitStatement x) {
-
-    }
-
-    @Override
-    public boolean visit(OracleAlterTriggerStatement x) {
-        print("ALTER TRIGGER ");
-        x.getName().accept(this);
-
-        if (x.isCompile()) {
-            print(" COMPILE");
-        }
-
-        if (x.getEnable() != null) {
-            if (x.getEnable().booleanValue()) {
-                print("ENABLE");
-            } else {
-                print("DISABLE");
-            }
-        }
-        return false;
-    }
-
-    @Override
-    public void endVisit(OracleAlterTriggerStatement x) {
-
-    }
-
-    @Override
-    public boolean visit(OracleAlterSynonymStatement x) {
-        print("ALTER SYNONYM ");
-        x.getName().accept(this);
-
-        if (x.isCompile()) {
-            print(" COMPILE");
-        }
-
-        if (x.getEnable() != null) {
-            if (x.getEnable().booleanValue()) {
-                print("ENABLE");
-            } else {
-                print("DISABLE");
-            }
-        }
-        return false;
-    }
-
-    @Override
-    public void endVisit(OracleAlterSynonymStatement x) {
-
-    }
-
-    @Override
-    public boolean visit(AsOfSnapshotClause x) {
-        print("AS OF SNAPSHOT(");
-        x.getExpr().accept(this);
-        print(")");
-        return false;
-    }
-
-    @Override
-    public void endVisit(AsOfSnapshotClause x) {
-
-    }
-
-    @Override
-    public boolean visit(OracleAlterViewStatement x) {
-        print("ALTER VIEW ");
-        x.getName().accept(this);
-
-        if (x.isCompile()) {
-            print(" COMPILE");
-        }
-
-        if (x.getEnable() != null) {
-            if (x.getEnable().booleanValue()) {
-                print("ENABLE");
-            } else {
-                print("DISABLE");
-            }
-        }
-        return false;
-    }
-
-    @Override
-    public void endVisit(OracleAlterViewStatement x) {
-
-    }
-
-    @Override
-    public boolean visit(OracleAlterTableMoveTablespace x) {
-        print(" MOVE TABLESPACE ");
-        x.getName().accept(this);
-        return false;
-    }
-
-    @Override
-    public void endVisit(OracleAlterTableMoveTablespace x) {
-
-    }
-
-    @Override
-    public boolean visit(OracleSizeExpr x) {
-        x.getValue().accept(this);
-        print(x.getUnit().name());
-        return false;
-    }
-
-    @Override
-    public void endVisit(OracleSizeExpr x) {
-
-    }
-
-    @Override
-    public boolean visit(OracleFileSpecification x) {
-        printAndAccept(x.getFileNames(), ", ");
-
-        if (x.getSize() != null) {
-            print(" SIZE ");
-            x.getSize().accept(this);
-        }
-
-        if (x.isAutoExtendOff()) {
-            print(" AUTOEXTEND OFF");
-        } else if (x.getAutoExtendOn() != null) {
-            print(" AUTOEXTEND ON ");
-            x.getAutoExtendOn().accept(this);
-        }
-        return false;
-    }
-
-    @Override
-    public void endVisit(OracleFileSpecification x) {
-
-    }
-
-    @Override
-    public boolean visit(OracleAlterTablespaceAddDataFile x) {
-        print("ADD DATAFILE");
-        incrementIndent();
-        for (OracleFileSpecification file : x.getFiles()) {
-            println();
-            file.accept(this);
-        }
-        decrementIndent();
-        return false;
-    }
-
-    @Override
-    public void endVisit(OracleAlterTablespaceAddDataFile x) {
-
-    }
-
-    @Override
-    public boolean visit(OracleAlterTablespaceStatement x) {
-        print("ALTER TABLESPACE ");
-        x.getName().accept(this);
-        println();
-        x.getItem().accept(this);
-        return false;
-    }
-
-    @Override
-    public void endVisit(OracleAlterTablespaceStatement x) {
-
-    }
-
-    @Override
-    public boolean visit(OracleTruncateStatement x) {
-        print("TRUNCATE TABLE ");
-        printAndAccept(x.getTableSources(), ", ");
-
-        if (x.isPurgeSnapshotLog()) {
-            print(" PURGE SNAPSHOT LOG");
-        }
-        return false;
-    }
-
-    @Override
-    public void endVisit(OracleTruncateStatement x) {
-
-    }
-
-    @Override
-    public boolean visit(OracleCreateSequenceStatement x) {
-        print("CREATE SEQUENCE ");
-        x.getName().accept(this);
-
-        if (x.getStartWith() != null) {
-            print(" START WITH ");
-            x.getStartWith().accept(this);
-        }
-
-        if (x.getIncrementBy() != null) {
-            print(" INCREMENT BY ");
-            x.getIncrementBy().accept(this);
-        }
-
-        if (x.getMaxValue() != null) {
-            print(" MAXVALUE ");
-            x.getMaxValue().accept(this);
-        }
-
-        if (x.getCycle() != null) {
-            if (x.getCycle().booleanValue()) {
-                print(" CYCLE");
-            } else {
-                print(" NOCYCLE");
-            }
-        }
-
-        if (x.getCache() != null) {
-            if (x.getCache().booleanValue()) {
-                print(" CACHE");
-            } else {
-                print(" NOCACHE");
-            }
-        }
-
-        return false;
-    }
-
-    @Override
-    public void endVisit(OracleCreateSequenceStatement x) {
-
-    }
-
-    @Override
-    public boolean visit(OracleRangeValuesClause x) {
-        print("PARTITION ");
-        x.getName().accept(this);
-        print(" VALUES LESS THAN (");
-        printAndAccept(x.getValues(), ", ");
-        print(")");
-        return false;
-    }
-
-    @Override
-    public void endVisit(OracleRangeValuesClause x) {
-
-    }
-
-    @Override
-    public boolean visit(OraclePartitionByRangeClause x) {
-        print("PARTITION BY RANGE (");
-        printAndAccept(x.getColumns(), ", ");
-        print(")");
-
-        if (x.getInterval() != null) {
-            print(" INTERVAL ");
-            x.getInterval().accept(this);
-        }
-
-        if (x.getStoreIn().size() > 0) {
-            print(" STORE IN (");
-            printAndAccept(x.getStoreIn(), ", ");
-            print(")");
-        }
-
-        println();
-        print("(");
-        incrementIndent();
-        for (int i = 0, size = x.getRanges().size(); i < size; ++i) {
-            if (i != 0) {
-                print(",");
-            }
-            println();
-            x.getRanges().get(i).accept(this);
-        }
-        decrementIndent();
-        println();
-        print(")");
-        return false;
-    }
-
-    @Override
-    public void endVisit(OraclePartitionByRangeClause x) {
-
-    }
-
-    @Override
-    public boolean visit(OracleLoopStatement x) {
-        print("LOOP");
-        incrementIndent();
-        println();
-
-        for (int i = 0, size = x.getStatements().size(); i < size; ++i) {
-            SQLStatement item = x.getStatements().get(i);
-            item.setParent(x);
-            item.accept(this);
-            if (i != size - 1) {
-                println();
-            }
-        }
-
-        decrementIndent();
-        println();
-        print("END LOOP");
-        return false;
-    }
-
-    @Override
-    public void endVisit(OracleLoopStatement x) {
-
-    }
-
-    @Override
-    public boolean visit(OracleExitStatement x) {
-        print("EXIT");
-        if (x.getWhen() != null) {
-            print(" WHEN ");
-            x.getWhen().accept(this);
-        }
-        return false;
-    }
-
-    @Override
-    public void endVisit(OracleExitStatement x) {
-
-    }
-
-    @Override
-    public boolean visit(OracleFetchStatement x) {
-        print("FETCH ");
-        x.getCursorName().accept(this);
-        print(" INTO ");
-        printAndAccept(x.getInto(), ", ");
-        return false;
-    }
-
-    @Override
-    public void endVisit(OracleFetchStatement x) {
-
-    }
-
-    @Override
-    public void endVisit(SQLRollbackStatement x) {
-
-    }
-
-    @Override
-    public boolean visit(OracleSavePointStatement x) {
-        print("ROLLBACK");
-        if (x.getTo() != null) {
-            print(" TO ");
-            x.getTo().accept(this);
-        }
-        return false;
-    }
-
-    @Override
-    public void endVisit(OracleSavePointStatement x) {
-
-    }
-
-    @Override
-    public boolean visit(OracleCreateProcedureStatement x) {
-        if (x.isOrReplace()) {
-            print("CREATE OR REPLACE PROCEDURE ");
-        } else {
-            print("CREATE PROCEDURE ");
-        }
-        x.getName().accept(this);
-
-        int paramSize = x.getParameters().size();
-
-        if (paramSize > 0) {
-            print(" (");
-            incrementIndent();
-            println();
-
-            for (int i = 0; i < paramSize; ++i) {
-                if (i != 0) {
-                    print(", ");
-                    println();
-                }
-                OracleParameter param = x.getParameters().get(i);
-                param.accept(this);
-            }
-
-            decrementIndent();
-            println();
-            print(")");
-        }
-
-        println();
-        x.getBlock().setParent(x);
-        x.getBlock().accept(this);
-        return false;
-    }
-
-    @Override
-    public void endVisit(OracleCreateProcedureStatement x) {
-
-    }
-
-    @Override
-    public boolean visit(OracleCreateDatabaseDbLinkStatement x) {
-        print("CREATE ");
-        if (x.isShared()) {
-            print("SHARE ");
-        }
-
-        if (x.isPublic()) {
-            print("PUBLIC ");
-        }
-
-        print("DATABASE LINK ");
-
-        x.getName().accept(this);
-
-        if (x.getUser() != null) {
-            print(" CONNECT TO ");
-            x.getUser().accept(this);
-
-            if (x.getPassword() != null) {
-                print(" IDENTIFIED BY ");
-                print(x.getPassword());
-            }
-        }
-
-        if (x.getAuthenticatedUser() != null) {
-            print(" AUTHENTICATED BY ");
-            x.getAuthenticatedUser().accept(this);
-            if (x.getAuthenticatedPassword() != null) {
-                print(" IDENTIFIED BY ");
-                print(x.getAuthenticatedPassword());
-            }
-        }
-
-        if (x.getUsing() != null) {
-            print(" USING ");
-            x.getUsing().accept(this);
-        }
-
-        return false;
-    }
-
-    @Override
-    public void endVisit(OracleCreateDatabaseDbLinkStatement x) {
-
-    }
-
-    @Override
-    public boolean visit(OracleDropDatabaseLinkStatement x) {
-        print("DROP ");
-        if (x.isPublic()) {
-            print("PUBLIC ");
-        }
-        print("DATABASE LINK ");
-        x.getName().accept(this);
-
-        return false;
-    }
-
-    @Override
-    public void endVisit(OracleDropDatabaseLinkStatement x) {
-
-    }
-
-    public boolean visit(SQLCharactorDataType x) {
-        print(x.getName());
-        if (x.getArguments().size() > 0) {
-            print("(");
-            x.getArguments().get(0).accept(this);
-            if (x.getCharType() != null) {
-                print(' ');
-                print(x.getCharType());
-            }
-            print(")");
-        }
-        return false;
-    }
-
-    @Override
-    public boolean visit(OracleDataTypeTimestamp x) {
-        print(x.getName());
-        if (x.getArguments().size() > 0) {
-            print("(");
-            x.getArguments().get(0).accept(this);
-            print(")");
-        }
-
-        if (x.isWithTimeZone()) {
-            print(" WITH TIME ZONE");
-        } else if (x.isWithLocalTimeZone()) {
-            print(" WITH LOCAL TIME ZONE");
-        }
-
-        return false;
-    }
-
-    @Override
-    public void endVisit(OracleDataTypeTimestamp x) {
-
-    }
-
-    @Override
-    public boolean visit(OracleDataTypeIntervalYear x) {
-        print(x.getName());
-        if (x.getArguments().size() > 0) {
-            print("(");
-            x.getArguments().get(0).accept(this);
-            print(")");
-        }
-
-        print(" TO MONTH");
-
-        return false;
-    }
-
-    @Override
-    public void endVisit(OracleDataTypeIntervalYear x) {
-
-    }
-
-    @Override
-    public boolean visit(OracleDataTypeIntervalDay x) {
-        print(x.getName());
-        if (x.getArguments().size() > 0) {
-            print("(");
-            x.getArguments().get(0).accept(this);
-            print(")");
-        }
-
-        print(" TO SECOND");
-
-        if (x.getFractionalSeconds().size() > 0) {
-            print("(");
-            x.getFractionalSeconds().get(0).accept(this);
-            print(")");
-        }
-
-        return false;
-    }
-
-    @Override
-    public void endVisit(OracleDataTypeIntervalDay x) {
-
-    }
-
-    @Override
-    public boolean visit(OracleDropSequenceStatement x) {
-        print("DROP SEQUENCE ");
-        x.getName().accept(this);
-        return false;
-    }
-
-    @Override
-    public void endVisit(OracleDropSequenceStatement x) {
-
-    }
-}
-=======
 /*
  * Copyright 1999-2011 Alibaba Group Holding Ltd.
  *
@@ -6500,5 +3383,4 @@
     protected void printCascade() {
         print(" CASCADE CONSTRAINTS");
     }
-}
->>>>>>> 26419df2
+}