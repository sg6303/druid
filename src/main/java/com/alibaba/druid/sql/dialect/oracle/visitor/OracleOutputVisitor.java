--- conflicted
+++ resolved
@@ -59,6 +59,7 @@
 import com.alibaba.druid.sql.dialect.oracle.ast.expr.OracleAggregateExpr;
 import com.alibaba.druid.sql.dialect.oracle.ast.expr.OracleAnalytic;
 import com.alibaba.druid.sql.dialect.oracle.ast.expr.OracleAnalyticWindowing;
+import com.alibaba.druid.sql.dialect.oracle.ast.expr.OracleArgumentExpr;
 import com.alibaba.druid.sql.dialect.oracle.ast.expr.OracleBinaryDoubleExpr;
 import com.alibaba.druid.sql.dialect.oracle.ast.expr.OracleBinaryFloatExpr;
 import com.alibaba.druid.sql.dialect.oracle.ast.expr.OracleCursorExpr;
@@ -69,11 +70,14 @@
 import com.alibaba.druid.sql.dialect.oracle.ast.expr.OracleIntervalExpr;
 import com.alibaba.druid.sql.dialect.oracle.ast.expr.OracleIsSetExpr;
 import com.alibaba.druid.sql.dialect.oracle.ast.expr.OracleOuterExpr;
+import com.alibaba.druid.sql.dialect.oracle.ast.expr.OracleSysdateExpr;
 import com.alibaba.druid.sql.dialect.oracle.ast.expr.OracleTimestampExpr;
 import com.alibaba.druid.sql.dialect.oracle.ast.stmt.OracleAlterSessionStatement;
 import com.alibaba.druid.sql.dialect.oracle.ast.stmt.OracleBlockStatement;
 import com.alibaba.druid.sql.dialect.oracle.ast.stmt.OracleConstraintState;
 import com.alibaba.druid.sql.dialect.oracle.ast.stmt.OracleDeleteStatement;
+import com.alibaba.druid.sql.dialect.oracle.ast.stmt.OracleExceptionStatement;
+import com.alibaba.druid.sql.dialect.oracle.ast.stmt.OracleGrantStatement;
 import com.alibaba.druid.sql.dialect.oracle.ast.stmt.OracleInsertStatement;
 import com.alibaba.druid.sql.dialect.oracle.ast.stmt.OracleLockTableStatement;
 import com.alibaba.druid.sql.dialect.oracle.ast.stmt.OracleMergeStatement;
@@ -99,6 +103,7 @@
 import com.alibaba.druid.sql.dialect.oracle.ast.stmt.OracleSelectSubqueryTableSource;
 import com.alibaba.druid.sql.dialect.oracle.ast.stmt.OracleSelectTableReference;
 import com.alibaba.druid.sql.dialect.oracle.ast.stmt.OracleSelectUnPivot;
+import com.alibaba.druid.sql.dialect.oracle.ast.stmt.OracleSetTransactionStatement;
 import com.alibaba.druid.sql.dialect.oracle.ast.stmt.OracleTableExpr;
 import com.alibaba.druid.sql.dialect.oracle.ast.stmt.OracleUpdateSetListClause;
 import com.alibaba.druid.sql.dialect.oracle.ast.stmt.OracleUpdateSetListMultiColumnItem;
@@ -128,12 +133,19 @@
     }
 
     private void printHints(List<OracleHint> hints) {
-        if (hints.size() > 0) throw new UnsupportedOperationException();
+        if (hints.size() > 0) {
+            print("/*+ ");
+            printAndAccept(hints, ", ");
+            print(" */");
+        }
     }
 
     public boolean visit(OracleAggregateExpr expr) {
         expr.getMethodName().accept(this);
         print("(");
+        if (expr.isUnique()) {
+            print("UNIQUE ");
+        }
         printAndAccept(expr.getArguments(), ", ");
         print(")");
 
@@ -337,6 +349,15 @@
             printAndAccept(x.getOf(), ", ");
             print(")");
         }
+        
+        if (x.isNotWait()) {
+            print(" NOWAIT");
+        } else if (x.isSkipLocked()) {
+            print(" SKIP LOCKED");
+        } else if (x.getWait() != null) {
+            print(" WAIT ");
+            x.getWait().accept(this);
+        }
         return false;
     }
 
@@ -475,6 +496,12 @@
         }
 
         printSelectList(select.getSelectList());
+        
+        if (select.getInto() != null) {
+            println();
+            print("INTO ");
+            select.getInto().accept(this);
+        }
 
         println();
         print("FROM ");
@@ -570,6 +597,10 @@
                 print(" ");
                 x.getPartition().accept(this);
             }
+        }
+        
+        if (x.getHints().size() > 0) {
+            this.printHints(x.getHints());
         }
 
         if (x.getSampleClause() != null) {
@@ -709,17 +740,23 @@
 
         if (x.isOnly()) {
             print("ONLY (");
-            x.getTable().accept(this);
+            x.getTableSource().accept(this);
             print(")");
         } else {
-            x.getTable().accept(this);
+            x.getTableSource().accept(this);
         }
 
         printAlias(x.getAlias());
 
         println();
 
-        x.getSetClause().accept(this);
+        print("SET ");
+        for (int i = 0, size = x.getItems().size(); i < size; ++i) {
+            if (i != 0) {
+                print(", ");
+            }
+            x.getItems().get(i).accept(this);
+        }
 
         if (x.getWhere() != null) {
             println();
@@ -906,7 +943,7 @@
         }
 
         print("(");
-        print(x.getPercent());
+        printAndAccept(x.getPercent(), ", ");
         print(")");
 
         if (x.getSeedValue() != null) {
@@ -1418,8 +1455,11 @@
 
     @Override
     public boolean visit(MergeInsertClause x) {
-        print("WHEN NOT MATCHED THEN INSERT ");
-        printAndAccept(x.getColumns(), ", ");
+        print("WHEN NOT MATCHED THEN INSERT");
+        if (x.getColumns().size() > 0) {
+            print(" ");
+            printAndAccept(x.getColumns(), ", ");
+        }
         print(" VALUES (");
         printAndAccept(x.getValues(), ", ");
         print(")");
@@ -1696,8 +1736,6 @@
     public void endVisit(OracleMethodInvokeStatement x) {
         
     }
-<<<<<<< HEAD
-=======
 
     @Override
     public boolean visit(OracleDatetimeExpr x) {
@@ -1721,5 +1759,99 @@
     public void endVisit(OracleDatetimeExpr x) {
         
     }
->>>>>>> b7e4de25
+
+    @Override
+    public boolean visit(OracleSysdateExpr x) {
+        print("SYSDATE");
+        if (x.getOption() != null) {
+            print("@");
+            print(x.getOption());
+        }
+        return false;
+    }
+
+    @Override
+    public void endVisit(OracleSysdateExpr x) {
+        
+    }
+
+    @Override
+    public void endVisit(com.alibaba.druid.sql.dialect.oracle.ast.stmt.OracleExceptionStatement.Item x) {
+        
+    }
+
+    @Override
+    public boolean visit(com.alibaba.druid.sql.dialect.oracle.ast.stmt.OracleExceptionStatement.Item x) {
+        print("WHEN ");
+        x.getWhen().accept(this);
+        incrementIndent();
+        println();
+        x.getStatement().accept(this);
+        decrementIndent();
+        return false;
+    }
+
+    @Override
+    public boolean visit(OracleExceptionStatement x) {
+        print("EXCEPTION");
+        incrementIndent();
+        for (OracleExceptionStatement.Item item : x.getItems()) {
+            println();
+            item.accept(this);
+        }
+        decrementIndent();
+        return false;
+    }
+
+    @Override
+    public void endVisit(OracleExceptionStatement x) {
+        
+    }
+
+    @Override
+    public boolean visit(OracleArgumentExpr x) {
+        print(x.getArgumentName());
+        print(" => ");
+        x.getValue().accept(this);
+        return false;
+    }
+
+    @Override
+    public void endVisit(OracleArgumentExpr x) {
+        
+    }
+
+    @Override
+    public boolean visit(OracleSetTransactionStatement x) {
+        print("SET TRANSACTION NAME ");
+        x.getName().accept(this);
+        return false;
+    }
+
+    @Override
+    public void endVisit(OracleSetTransactionStatement x) {
+        
+    }
+
+    @Override
+    public boolean visit(OracleGrantStatement x) {
+        print("GRANT ");
+        for (int i = 0, size = x.getPrivileges().size(); i < size; ++i) {
+            if (i != 0) {
+                print(", ");
+            }
+            print(x.getPrivileges().get(i));
+        }
+        
+        if (x.getOn() != null) {
+            print(" ON ");
+            x.getOn().accept(this);
+        }
+        return false;
+    }
+
+    @Override
+    public void endVisit(OracleGrantStatement x) {
+        
+    }
 }