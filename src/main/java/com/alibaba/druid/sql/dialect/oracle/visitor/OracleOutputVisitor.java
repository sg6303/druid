--- conflicted
+++ resolved
@@ -75,11 +75,8 @@
 import com.alibaba.druid.sql.dialect.oracle.ast.stmt.OracleMergeStatement.MergeInsertClause;
 import com.alibaba.druid.sql.dialect.oracle.ast.stmt.OracleMergeStatement.MergeUpdateClause;
 import com.alibaba.druid.sql.dialect.oracle.ast.stmt.OracleMultiInsertStatement;
-<<<<<<< HEAD
-=======
 import com.alibaba.druid.sql.dialect.oracle.ast.stmt.OracleMultiInsertStatement.ConditionalInsertClause;
 import com.alibaba.druid.sql.dialect.oracle.ast.stmt.OracleMultiInsertStatement.ConditionalInsertClauseItem;
->>>>>>> 6160de7e
 import com.alibaba.druid.sql.dialect.oracle.ast.stmt.OracleMultiInsertStatement.InsertIntoClause;
 import com.alibaba.druid.sql.dialect.oracle.ast.stmt.OracleOrderByItem;
 import com.alibaba.druid.sql.dialect.oracle.ast.stmt.OraclePLSQLCommitStatement;
@@ -1548,11 +1545,7 @@
             x.getEntries().get(i).accept(this);
             decrementIndent();
         }
-<<<<<<< HEAD
-        
-=======
-
->>>>>>> 6160de7e
+
         println();
         x.getSubQuery().accept(this);
 
@@ -1563,8 +1556,6 @@
     public void endVisit(OracleMultiInsertStatement x) {
 
     }
-<<<<<<< HEAD
-=======
 
     @Override
     public boolean visit(ConditionalInsertClause x) {
@@ -1611,5 +1602,4 @@
     public void endVisit(ConditionalInsertClauseItem x) {
         
     }
->>>>>>> 6160de7e
 }