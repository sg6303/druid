--- conflicted
+++ resolved
@@ -96,18 +96,6 @@
 
         @Override
         public void accept0(OracleASTVisitor visitor) {
-<<<<<<< HEAD
-            // TODO Auto-generated method stub
-
-        }
-
-    }
-
-    public static class ConditionalInsertClauseItem {
-
-        private SQLExpr          when;
-        private InsertIntoClause then;
-=======
             if (visitor.visit(this)) {
                 acceptChild(visitor, items);
                 acceptChild(visitor, elseItem);
@@ -122,7 +110,6 @@
         private static final long serialVersionUID = 1L;
         private SQLExpr           when;
         private InsertIntoClause  then;
->>>>>>> 6160de7e
 
         public SQLExpr getWhen() {
             return when;
@@ -140,8 +127,6 @@
             this.then = then;
         }
 
-<<<<<<< HEAD
-=======
         @Override
         public void accept0(OracleASTVisitor visitor) {
             if (visitor.visit(this)) {
@@ -151,7 +136,6 @@
             visitor.endVisit(this);
         }
 
->>>>>>> 6160de7e
     }
 
     public static class InsertIntoClause extends SQLInsertInto implements OracleSQLObject, Entry {
