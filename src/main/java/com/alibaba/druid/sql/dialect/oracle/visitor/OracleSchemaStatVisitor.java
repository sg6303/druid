package com.alibaba.druid.sql.dialect.oracle.visitor;

import java.util.HashMap;
import java.util.Map;

import com.alibaba.druid.sql.ast.SQLExpr;
import com.alibaba.druid.sql.ast.SQLName;
import com.alibaba.druid.sql.ast.SQLObject;
import com.alibaba.druid.sql.ast.SQLOrderBy;
import com.alibaba.druid.sql.ast.expr.SQLAggregateExpr;
import com.alibaba.druid.sql.ast.expr.SQLIdentifierExpr;
import com.alibaba.druid.sql.ast.expr.SQLMethodInvokeExpr;
import com.alibaba.druid.sql.ast.expr.SQLObjectCreateExpr;
import com.alibaba.druid.sql.ast.expr.SQLPropertyExpr;
import com.alibaba.druid.sql.ast.statement.SQLDeleteStatement;
import com.alibaba.druid.sql.ast.statement.SQLInsertStatement;
import com.alibaba.druid.sql.ast.statement.SQLSelect;
import com.alibaba.druid.sql.ast.statement.SQLSelectQueryBlock;
import com.alibaba.druid.sql.dialect.oracle.ast.OracleHint;
import com.alibaba.druid.sql.dialect.oracle.ast.OracleOrderBy;
import com.alibaba.druid.sql.dialect.oracle.ast.clause.CycleClause;
import com.alibaba.druid.sql.dialect.oracle.ast.clause.FlashbackQueryClause.AsOfFlashbackQueryClause;
import com.alibaba.druid.sql.dialect.oracle.ast.clause.FlashbackQueryClause.VersionsFlashbackQueryClause;
import com.alibaba.druid.sql.dialect.oracle.ast.clause.GroupingSetExpr;
import com.alibaba.druid.sql.dialect.oracle.ast.clause.ModelClause;
import com.alibaba.druid.sql.dialect.oracle.ast.clause.ModelClause.CellAssignment;
import com.alibaba.druid.sql.dialect.oracle.ast.clause.ModelClause.CellAssignmentItem;
import com.alibaba.druid.sql.dialect.oracle.ast.clause.ModelClause.MainModelClause;
import com.alibaba.druid.sql.dialect.oracle.ast.clause.ModelClause.ModelColumn;
import com.alibaba.druid.sql.dialect.oracle.ast.clause.ModelClause.ModelColumnClause;
import com.alibaba.druid.sql.dialect.oracle.ast.clause.ModelClause.ModelRulesClause;
import com.alibaba.druid.sql.dialect.oracle.ast.clause.ModelClause.QueryPartitionClause;
import com.alibaba.druid.sql.dialect.oracle.ast.clause.ModelClause.ReturnRowsClause;
import com.alibaba.druid.sql.dialect.oracle.ast.clause.OracleErrorLoggingClause;
import com.alibaba.druid.sql.dialect.oracle.ast.clause.OracleReturningClause;
import com.alibaba.druid.sql.dialect.oracle.ast.clause.PartitionExtensionClause;
import com.alibaba.druid.sql.dialect.oracle.ast.clause.SampleClause;
import com.alibaba.druid.sql.dialect.oracle.ast.clause.SearchClause;
import com.alibaba.druid.sql.dialect.oracle.ast.clause.SubqueryFactoringClause;
import com.alibaba.druid.sql.dialect.oracle.ast.clause.SubqueryFactoringClause.Entry;
import com.alibaba.druid.sql.dialect.oracle.ast.expr.OracleAggregateExpr;
import com.alibaba.druid.sql.dialect.oracle.ast.expr.OracleAnalytic;
import com.alibaba.druid.sql.dialect.oracle.ast.expr.OracleAnalyticWindowing;
import com.alibaba.druid.sql.dialect.oracle.ast.expr.OracleBinaryDoubleExpr;
import com.alibaba.druid.sql.dialect.oracle.ast.expr.OracleBinaryFloatExpr;
import com.alibaba.druid.sql.dialect.oracle.ast.expr.OracleCursorExpr;
import com.alibaba.druid.sql.dialect.oracle.ast.expr.OracleDateExpr;
import com.alibaba.druid.sql.dialect.oracle.ast.expr.OracleDatetimeExpr;
import com.alibaba.druid.sql.dialect.oracle.ast.expr.OracleDbLinkExpr;
import com.alibaba.druid.sql.dialect.oracle.ast.expr.OracleExtractExpr;
import com.alibaba.druid.sql.dialect.oracle.ast.expr.OracleIntervalExpr;
import com.alibaba.druid.sql.dialect.oracle.ast.expr.OracleIsSetExpr;
import com.alibaba.druid.sql.dialect.oracle.ast.expr.OracleOuterExpr;
import com.alibaba.druid.sql.dialect.oracle.ast.expr.OracleTimestampExpr;
import com.alibaba.druid.sql.dialect.oracle.ast.stmt.OracleAlterSessionStatement;
import com.alibaba.druid.sql.dialect.oracle.ast.stmt.OracleBlockStatement;
import com.alibaba.druid.sql.dialect.oracle.ast.stmt.OracleConstraintState;
import com.alibaba.druid.sql.dialect.oracle.ast.stmt.OracleDeleteStatement;
import com.alibaba.druid.sql.dialect.oracle.ast.stmt.OracleInsertStatement;
import com.alibaba.druid.sql.dialect.oracle.ast.stmt.OracleLockTableStatement;
import com.alibaba.druid.sql.dialect.oracle.ast.stmt.OracleMergeStatement;
import com.alibaba.druid.sql.dialect.oracle.ast.stmt.OracleMergeStatement.MergeInsertClause;
import com.alibaba.druid.sql.dialect.oracle.ast.stmt.OracleMergeStatement.MergeUpdateClause;
import com.alibaba.druid.sql.dialect.oracle.ast.stmt.OracleMethodInvokeStatement;
import com.alibaba.druid.sql.dialect.oracle.ast.stmt.OracleMultiInsertStatement;
import com.alibaba.druid.sql.dialect.oracle.ast.stmt.OracleMultiInsertStatement.ConditionalInsertClause;
import com.alibaba.druid.sql.dialect.oracle.ast.stmt.OracleMultiInsertStatement.ConditionalInsertClauseItem;
import com.alibaba.druid.sql.dialect.oracle.ast.stmt.OracleMultiInsertStatement.InsertIntoClause;
import com.alibaba.druid.sql.dialect.oracle.ast.stmt.OracleOrderByItem;
import com.alibaba.druid.sql.dialect.oracle.ast.stmt.OraclePLSQLCommitStatement;
import com.alibaba.druid.sql.dialect.oracle.ast.stmt.OracleSelect;
import com.alibaba.druid.sql.dialect.oracle.ast.stmt.OracleSelectForUpdate;
import com.alibaba.druid.sql.dialect.oracle.ast.stmt.OracleSelectHierachicalQueryClause;
import com.alibaba.druid.sql.dialect.oracle.ast.stmt.OracleSelectJoin;
import com.alibaba.druid.sql.dialect.oracle.ast.stmt.OracleSelectPivot;
import com.alibaba.druid.sql.dialect.oracle.ast.stmt.OracleSelectPivot.Item;
import com.alibaba.druid.sql.dialect.oracle.ast.stmt.OracleSelectQueryBlock;
import com.alibaba.druid.sql.dialect.oracle.ast.stmt.OracleSelectRestriction.CheckOption;
import com.alibaba.druid.sql.dialect.oracle.ast.stmt.OracleSelectRestriction.ReadOnly;
import com.alibaba.druid.sql.dialect.oracle.ast.stmt.OracleSelectSubqueryTableSource;
import com.alibaba.druid.sql.dialect.oracle.ast.stmt.OracleSelectTableReference;
import com.alibaba.druid.sql.dialect.oracle.ast.stmt.OracleSelectUnPivot;
import com.alibaba.druid.sql.dialect.oracle.ast.stmt.OracleTableExpr;
import com.alibaba.druid.sql.dialect.oracle.ast.stmt.OracleUpdateSetListClause;
import com.alibaba.druid.sql.dialect.oracle.ast.stmt.OracleUpdateSetListMultiColumnItem;
import com.alibaba.druid.sql.dialect.oracle.ast.stmt.OracleUpdateSetListSingleColumnItem;
import com.alibaba.druid.sql.dialect.oracle.ast.stmt.OracleUpdateSetValueClause;
import com.alibaba.druid.sql.dialect.oracle.ast.stmt.OracleUpdateStatement;
import com.alibaba.druid.sql.visitor.SchemaStatVisitor;
import com.alibaba.druid.stat.TableStat;
import com.alibaba.druid.stat.TableStat.Column;
import com.alibaba.druid.stat.TableStat.Mode;
import com.alibaba.druid.stat.TableStat.Relationship;

public class OracleSchemaStatVisitor extends SchemaStatVisitor implements OracleASTVisitor {

    protected Column getColumn(SQLExpr expr) {
        if (expr instanceof OracleOuterExpr) {
            expr = ((OracleOuterExpr) expr).getExpr();
        }

        return super.getColumn(expr);
    }

    public boolean visit(OracleSelectTableReference x) {
        SQLExpr expr = x.getExpr();

        if (expr instanceof SQLMethodInvokeExpr) {
            SQLMethodInvokeExpr methodInvoke = (SQLMethodInvokeExpr) expr;
            if ("TABLE".equalsIgnoreCase(methodInvoke.getMethodName()) && methodInvoke.getParameters().size() == 1) {
                expr = methodInvoke.getParameters().get(0);
            }
        }

        Map<String, String> aliasMap = aliasLocal.get();

        if (expr instanceof SQLName) {
            String ident;
            if (expr instanceof SQLPropertyExpr) {
                String owner = ((SQLPropertyExpr) expr).getOwner().toString();
                String name = ((SQLPropertyExpr) expr).getName();

                if (aliasMap.containsKey(owner)) {
                    owner = aliasMap.get(owner);
                }
                ident = owner + "." + name;
            } else {
                ident = expr.toString();
            }

            if (subQueryMap.containsKey(ident)) {
                return false;
            }

            if ("DUAL".equalsIgnoreCase(ident)) {
                return false;
            }

            TableStat stat = tableStats.get(ident);
            if (stat == null) {
                stat = new TableStat();
                tableStats.put(new TableStat.Name(ident), stat);
                x.putAttribute(ATTR_TABLE, ident);
            }

            Mode mode = getMode();
            switch (mode) {
                case Delete:
                    stat.incrementDeleteCount();
                    break;
                case Insert:
                    stat.incrementInsertCount();
                    break;
                case Update:
                    stat.incrementUpdateCount();
                    break;
                case Select:
                    stat.incrementSelectCount();
                    break;
                case Merge:
                    stat.incrementMergeCount();
                    break;
                default:
                    break;
            }

            if (aliasMap != null) {
                if (x.getAlias() != null) {
                    aliasMap.put(x.getAlias(), ident);
                }
                aliasMap.put(ident, ident);
            }
            return false;
        }

        accept(x.getExpr());

        return false;
    }

    public boolean visit(SQLAggregateExpr x) {
        accept(x.getArguments());
        return false;
    }

    public boolean visit(OracleAggregateExpr x) {
        accept(x.getArguments());
        accept(x.getOver());
        return false;
    }

    public void endVisit(OracleSelect x) {
    }

    public boolean visit(OracleSelect x) {
        if (x.getOrderBy() != null) {
            x.getOrderBy().setParent(x);
        }

        accept(x.getFactoring());
        accept(x.getQuery());

        String originalTable = currentTableLocal.get();

        currentTableLocal.set((String) x.getQuery().getAttribute("table"));
        x.putAttribute("_old_local_", originalTable);

        accept(x.getOrderBy());

        currentTableLocal.set(originalTable);

        return false;
    }

    public void endVisit(SQLSelect x) {
    }

    public boolean visit(OracleUpdateStatement x) {
        aliasLocal.set(new HashMap<String, String>());

        if (x.getTable() instanceof SQLIdentifierExpr) {
            String ident = x.getTable().toString();
            currentTableLocal.set(ident);

            TableStat stat = tableStats.get(ident);
            if (stat == null) {
                stat = new TableStat();
                tableStats.put(new TableStat.Name(ident), stat);
            }
            stat.incrementUpdateCount();

            Map<String, String> aliasMap = aliasLocal.get();
            aliasMap.put(ident, ident);
        } else {
            accept(x.getTable());
        }

        accept(x.getSetClause());
        accept(x.getWhere());

        return false;
    }

    public void endVisit(OracleUpdateStatement x) {
        aliasLocal.set(null);
    }

    public boolean visit(OracleDeleteStatement x) {
        return visit((SQLDeleteStatement) x);
    }

    public void endVisit(OracleDeleteStatement x) {
        aliasLocal.set(null);
    }

    public boolean visit(OracleSelectQueryBlock x) {
        if (x.getWhere() != null) {
            x.getWhere().setParent(x);
        }

        return visit((SQLSelectQueryBlock) x);
    }

    public void endVisit(OracleSelectQueryBlock x) {
        endVisit((SQLSelectQueryBlock) x);
    }

    public boolean visit(SQLPropertyExpr x) {
        if ("ROWNUM".equalsIgnoreCase(x.getName())) {
            return false;
        }

        return super.visit(x);
    }

    public boolean visit(SQLMethodInvokeExpr x) {
        accept(x.getParameters());
        return false;
    }

    public boolean visit(SQLIdentifierExpr x) {
        if ("ROWNUM".equalsIgnoreCase(x.getName())) {
            return false;
        }

        if ("SYSDATE".equalsIgnoreCase(x.getName())) {
            return false;
        }

        if ("+".equalsIgnoreCase(x.getName())) {
            return false;
        }

        if ("LEVEL".equals(x.getName())) {
            return false;
        }

        return super.visit(x);
    }

    @Override
    public void endVisit(OracleAggregateExpr astNode) {

    }

    @Override
    public void endVisit(OracleConstraintState astNode) {

    }

    @Override
    public void endVisit(OraclePLSQLCommitStatement astNode) {

    }

    @Override
    public void endVisit(OracleAnalytic x) {

    }

    @Override
    public void endVisit(OracleAnalyticWindowing x) {

    }

    @Override
    public void endVisit(OracleDateExpr x) {

    }

    @Override
    public void endVisit(OracleDbLinkExpr x) {

    }

    @Override
    public void endVisit(OracleExtractExpr x) {

    }

    @Override
    public void endVisit(OracleHint x) {

    }

    @Override
    public void endVisit(OracleIntervalExpr x) {

    }

    @Override
    public void endVisit(SQLObjectCreateExpr x) {

    }

    @Override
    public void endVisit(OracleOrderBy x) {

    }

    @Override
    public void endVisit(OracleOuterExpr x) {

    }

    @Override
    public void endVisit(OracleSelectForUpdate x) {

    }

    @Override
    public void endVisit(OracleSelectHierachicalQueryClause x) {

    }

    @Override
    public void endVisit(OracleSelectJoin x) {

    }

    @Override
    public void endVisit(OracleOrderByItem x) {

    }

    @Override
    public void endVisit(OracleSelectPivot x) {

    }

    @Override
    public void endVisit(Item x) {

    }

    @Override
    public void endVisit(CheckOption x) {

    }

    @Override
    public void endVisit(ReadOnly x) {

    }

    @Override
    public void endVisit(OracleSelectSubqueryTableSource x) {

    }

    @Override
    public void endVisit(OracleSelectUnPivot x) {

    }

    @Override
    public void endVisit(OracleTableExpr x) {

    }

    @Override
    public void endVisit(OracleTimestampExpr x) {

    }

    @Override
    public void endVisit(OracleUpdateSetListClause x) {

    }

    @Override
    public void endVisit(OracleUpdateSetListMultiColumnItem x) {

    }

    @Override
    public void endVisit(OracleUpdateSetListSingleColumnItem x) {

    }

    @Override
    public void endVisit(OracleUpdateSetValueClause x) {

    }

    @Override
    public boolean visit(OracleConstraintState astNode) {

        return true;
    }

    @Override
    public boolean visit(OraclePLSQLCommitStatement astNode) {

        return true;
    }

    @Override
    public boolean visit(OracleAnalytic x) {

        return true;
    }

    @Override
    public boolean visit(OracleAnalyticWindowing x) {

        return true;
    }

    @Override
    public boolean visit(OracleDateExpr x) {

        return true;
    }

    @Override
    public boolean visit(OracleDbLinkExpr x) {

        return true;
    }

    @Override
    public boolean visit(OracleExtractExpr x) {

        return true;
    }

    @Override
    public boolean visit(OracleHint x) {

        return true;
    }

    @Override
    public boolean visit(OracleIntervalExpr x) {

        return true;
    }

    @Override
    public boolean visit(SQLObjectCreateExpr x) {

        return true;
    }

    @Override
    public boolean visit(OracleOrderBy x) {
        return this.visit((SQLOrderBy) x);
    }

    @Override
    public boolean visit(OracleOuterExpr x) {

        return true;
    }

    @Override
    public boolean visit(OracleSelectForUpdate x) {

        return true;
    }

    @Override
    public boolean visit(OracleSelectHierachicalQueryClause x) {

        return true;
    }

    @Override
    public boolean visit(OracleSelectJoin x) {
        x.getLeft().accept(this);
        x.getRight().accept(this);
        if (x.getCondition() != null) {
            x.getCondition().accept(this);
        }

        for (SQLExpr item : x.getUsing()) {
            if (item instanceof SQLIdentifierExpr) {
                String columnName = ((SQLIdentifierExpr) item).getName();
                String leftTable = (String) x.getLeft().getAttribute(ATTR_TABLE);
                String rightTable = (String) x.getRight().getAttribute(ATTR_TABLE);
                if (leftTable != null && rightTable != null) {
                    Relationship relationship = new Relationship();
                    relationship.setLeft(new Column(leftTable, columnName));
                    relationship.setRight(new Column(rightTable, columnName));
                    relationship.setOperator("USING");
                    relationships.add(relationship);
                }

                if (leftTable != null) {
                    columns.add(new Column(leftTable, columnName));
                }

                if (rightTable != null) {
                    columns.add(new Column(rightTable, columnName));
                }
            }
        }

        return false;
    }

    @Override
    public boolean visit(OracleOrderByItem x) {

        return true;
    }

    @Override
    public boolean visit(OracleSelectPivot x) {

        return true;
    }

    @Override
    public boolean visit(Item x) {

        return true;
    }

    @Override
    public boolean visit(CheckOption x) {

        return true;
    }

    @Override
    public boolean visit(ReadOnly x) {

        return true;
    }

    @Override
    public boolean visit(OracleSelectSubqueryTableSource x) {

        return true;
    }

    @Override
    public boolean visit(OracleSelectUnPivot x) {

        return true;
    }

    @Override
    public boolean visit(OracleTableExpr x) {

        return true;
    }

    @Override
    public boolean visit(OracleTimestampExpr x) {

        return true;
    }

    @Override
    public boolean visit(OracleUpdateSetListClause x) {

        return true;
    }

    @Override
    public boolean visit(OracleUpdateSetListMultiColumnItem x) {

        return true;
    }

    @Override
    public boolean visit(OracleUpdateSetListSingleColumnItem x) {

        return true;
    }

    @Override
    public boolean visit(OracleUpdateSetValueClause x) {

        return true;
    }

    @Override
    public boolean visit(SampleClause x) {

        return true;
    }

    @Override
    public void endVisit(SampleClause x) {

    }

    @Override
    public void endVisit(OracleSelectTableReference x) {

    }

    @Override
    public boolean visit(PartitionExtensionClause x) {

        return true;
    }

    @Override
    public void endVisit(PartitionExtensionClause x) {

    }

    @Override
    public boolean visit(VersionsFlashbackQueryClause x) {

        return true;
    }

    @Override
    public void endVisit(VersionsFlashbackQueryClause x) {

    }

    @Override
    public boolean visit(AsOfFlashbackQueryClause x) {

        return true;
    }

    @Override
    public void endVisit(AsOfFlashbackQueryClause x) {

    }

    @Override
    public boolean visit(GroupingSetExpr x) {

        return true;
    }

    @Override
    public void endVisit(GroupingSetExpr x) {

    }

    @Override
    public boolean visit(SubqueryFactoringClause x) {

        return true;
    }

    @Override
    public void endVisit(SubqueryFactoringClause x) {

    }

    @Override
    public boolean visit(Entry x) {
        Map<String, String> aliasMap = aliasLocal.get();
        if (aliasMap != null) {
            String alias = null;
            if (x.getName() != null) {
                alias = x.getName().toString();
            }

            if (alias != null) {
                aliasMap.put(alias, null);
                subQueryMap.put(alias, x.getSubQuery());
            }
        }
        x.getSubQuery().accept(this);
        return false;
    }

    @Override
    public void endVisit(Entry x) {

    }

    @Override
    public boolean visit(SearchClause x) {

        return true;
    }

    @Override
    public void endVisit(SearchClause x) {

    }

    @Override
    public boolean visit(CycleClause x) {

        return true;
    }

    @Override
    public void endVisit(CycleClause x) {

    }

    @Override
    public boolean visit(OracleBinaryFloatExpr x) {

        return true;
    }

    @Override
    public void endVisit(OracleBinaryFloatExpr x) {

    }

    @Override
    public boolean visit(OracleBinaryDoubleExpr x) {

        return true;
    }

    @Override
    public void endVisit(OracleBinaryDoubleExpr x) {

    }

    @Override
    public boolean visit(OracleCursorExpr x) {

        return true;
    }

    @Override
    public void endVisit(OracleCursorExpr x) {

    }

    @Override
    public boolean visit(OracleIsSetExpr x) {

        return true;
    }

    @Override
    public void endVisit(OracleIsSetExpr x) {

    }

    @Override
    public boolean visit(ReturnRowsClause x) {

        return true;
    }

    @Override
    public void endVisit(ReturnRowsClause x) {

    }

    @Override
    public boolean visit(MainModelClause x) {

        return true;
    }

    @Override
    public void endVisit(MainModelClause x) {

    }

    @Override
    public boolean visit(ModelColumnClause x) {

        return true;
    }

    @Override
    public void endVisit(ModelColumnClause x) {

    }

    @Override
    public boolean visit(QueryPartitionClause x) {

        return true;
    }

    @Override
    public void endVisit(QueryPartitionClause x) {

    }

    @Override
    public boolean visit(ModelColumn x) {

        return true;
    }

    @Override
    public void endVisit(ModelColumn x) {

    }

    @Override
    public boolean visit(ModelRulesClause x) {

        return true;
    }

    @Override
    public void endVisit(ModelRulesClause x) {

    }

    @Override
    public boolean visit(CellAssignmentItem x) {

        return true;
    }

    @Override
    public void endVisit(CellAssignmentItem x) {

    }

    @Override
    public boolean visit(CellAssignment x) {

        return true;
    }

    @Override
    public void endVisit(CellAssignment x) {

    }

    @Override
    public boolean visit(ModelClause x) {
        return true;
    }

    @Override
    public void endVisit(ModelClause x) {

    }

    @Override
    public boolean visit(OracleMergeStatement x) {
        aliasLocal.set(new HashMap<String, String>());

        setMode(x, Mode.Merge);

        String originalTable = currentTableLocal.get();

        x.getUsing().accept(this);

        String ident = x.getInto().toString();
        currentTableLocal.set(ident);
        x.putAttribute("_old_local_", originalTable);

        TableStat stat = tableStats.get(ident);
        if (stat == null) {
            stat = new TableStat();
            tableStats.put(new TableStat.Name(ident), stat);
        }
        stat.incrementMergeCount();

        Map<String, String> aliasMap = aliasLocal.get();
        if (aliasMap != null) {
            if (x.getAlias() != null) {
                aliasMap.put(x.getAlias(), ident);
            }
            aliasMap.put(ident, ident);
        }

        x.getOn().accept(this);

        if (x.getUpdateClause() != null) {
            x.getUpdateClause().accept(this);
        }

        if (x.getInsertClause() != null) {
            x.getInsertClause().accept(this);
        }

        return false;
    }

    @Override
    public void endVisit(OracleMergeStatement x) {
        aliasLocal.set(null);
    }

    @Override
    public boolean visit(MergeUpdateClause x) {
        return true;
    }

    @Override
    public void endVisit(MergeUpdateClause x) {

    }

    @Override
    public boolean visit(MergeInsertClause x) {
        return true;
    }

    @Override
    public void endVisit(MergeInsertClause x) {

    }

    @Override
    public boolean visit(OracleErrorLoggingClause x) {
        return true;
    }

    @Override
    public void endVisit(OracleErrorLoggingClause x) {

    }

    @Override
    public boolean visit(OracleReturningClause x) {
        return true;
    }

    @Override
    public void endVisit(OracleReturningClause x) {

    }

    @Override
    public boolean visit(OracleInsertStatement x) {
        return visit((SQLInsertStatement) x);
    }

    @Override
    public void endVisit(OracleInsertStatement x) {
        endVisit((SQLInsertStatement) x);
    }

    @Override
    public boolean visit(InsertIntoClause x) {
        String originalTable = currentTableLocal.get();

        if (x.getTableName() instanceof SQLName) {
            String ident = ((SQLName) x.getTableName()).toString();
            currentTableLocal.set(ident);
            x.putAttribute("_old_local_", originalTable);

            TableStat stat = tableStats.get(ident);
            if (stat == null) {
                stat = new TableStat();
                tableStats.put(new TableStat.Name(ident), stat);
            }
            stat.incrementInsertCount();

            Map<String, String> aliasMap = aliasLocal.get();
            if (aliasMap != null) {
                if (x.getAlias() != null) {
                    aliasMap.put(x.getAlias(), ident);
                }
                aliasMap.put(ident, ident);
            }
        }

        accept(x.getColumns());
        accept(x.getQuery());
        accept(x.getReturning());
        accept(x.getErrorLogging());

        return false;
    }

    @Override
    public void endVisit(InsertIntoClause x) {

    }

    @Override
    public boolean visit(OracleMultiInsertStatement x) {
        x.putAttribute("_original_use_mode", getMode());
        setMode(x, Mode.Insert);

        aliasLocal.set(new HashMap<String, String>());

        accept(x.getSubQuery());

        for (OracleMultiInsertStatement.Entry entry : x.getEntries()) {
            entry.setParent(x);
        }

        accept(x.getEntries());

        return false;
    }

    @Override
    public void endVisit(OracleMultiInsertStatement x) {

    }

    @Override
    public boolean visit(ConditionalInsertClause x) {
        for (ConditionalInsertClauseItem item : x.getItems()) {
            item.setParent(x);
        }
        if (x.getElseItem() != null) {
            x.getElseItem().setParent(x);
        }
        return true;
    }

    @Override
    public void endVisit(ConditionalInsertClause x) {

    }

    @Override
    public boolean visit(ConditionalInsertClauseItem x) {
        String originalTable = currentTableLocal.get();
        SQLObject parent = x.getParent();
        if (parent instanceof ConditionalInsertClause) {
            parent = parent.getParent();
        }
        if (parent instanceof OracleMultiInsertStatement) {
            SQLSelect subQuery = ((OracleMultiInsertStatement) parent).getSubQuery();
            if (subQuery != null) {
                String table = (String) subQuery.getAttribute("_table_");
                currentTableLocal.set(table);
            }
        }
        x.getWhen().accept(this);
        x.getThen().accept(this);
        currentTableLocal.set(originalTable);
        return false;
    }

    @Override
    public void endVisit(ConditionalInsertClauseItem x) {

    }

    @Override
    public boolean visit(OracleBlockStatement x) {
        return true;
    }

    @Override
    public void endVisit(OracleBlockStatement x) {

    }

    @Override
    public boolean visit(OracleAlterSessionStatement x) {
        return false;
    }

    @Override
    public void endVisit(OracleAlterSessionStatement x) {

    }
    
    @Override
    public boolean visit(OracleMethodInvokeStatement x) {
        return false;
    }
    
    @Override
    public void endVisit(OracleMethodInvokeStatement x) {
        
    }

    @Override
    public boolean visit(OracleLockTableStatement x) {
        String tableName = x.getTable().toString();
        TableStat stat = new TableStat();
        this.tableStats.put(new TableStat.Name(tableName), stat);
        return false;
    }

    @Override
    public void endVisit(OracleLockTableStatement x) {

<<<<<<< HEAD
=======
    }

    @Override
    public boolean visit(OracleDatetimeExpr x) {
        return true;
    }

    @Override
    public void endVisit(OracleDatetimeExpr x) {
        
>>>>>>> b7e4de25
    }
}<|MERGE_RESOLUTION|>--- conflicted
+++ resolved
@@ -13,9 +13,11 @@
 import com.alibaba.druid.sql.ast.expr.SQLObjectCreateExpr;
 import com.alibaba.druid.sql.ast.expr.SQLPropertyExpr;
 import com.alibaba.druid.sql.ast.statement.SQLDeleteStatement;
+import com.alibaba.druid.sql.ast.statement.SQLExprTableSource;
 import com.alibaba.druid.sql.ast.statement.SQLInsertStatement;
 import com.alibaba.druid.sql.ast.statement.SQLSelect;
 import com.alibaba.druid.sql.ast.statement.SQLSelectQueryBlock;
+import com.alibaba.druid.sql.ast.statement.SQLTableSource;
 import com.alibaba.druid.sql.dialect.oracle.ast.OracleHint;
 import com.alibaba.druid.sql.dialect.oracle.ast.OracleOrderBy;
 import com.alibaba.druid.sql.dialect.oracle.ast.clause.CycleClause;
@@ -41,6 +43,7 @@
 import com.alibaba.druid.sql.dialect.oracle.ast.expr.OracleAggregateExpr;
 import com.alibaba.druid.sql.dialect.oracle.ast.expr.OracleAnalytic;
 import com.alibaba.druid.sql.dialect.oracle.ast.expr.OracleAnalyticWindowing;
+import com.alibaba.druid.sql.dialect.oracle.ast.expr.OracleArgumentExpr;
 import com.alibaba.druid.sql.dialect.oracle.ast.expr.OracleBinaryDoubleExpr;
 import com.alibaba.druid.sql.dialect.oracle.ast.expr.OracleBinaryFloatExpr;
 import com.alibaba.druid.sql.dialect.oracle.ast.expr.OracleCursorExpr;
@@ -51,11 +54,14 @@
 import com.alibaba.druid.sql.dialect.oracle.ast.expr.OracleIntervalExpr;
 import com.alibaba.druid.sql.dialect.oracle.ast.expr.OracleIsSetExpr;
 import com.alibaba.druid.sql.dialect.oracle.ast.expr.OracleOuterExpr;
+import com.alibaba.druid.sql.dialect.oracle.ast.expr.OracleSysdateExpr;
 import com.alibaba.druid.sql.dialect.oracle.ast.expr.OracleTimestampExpr;
 import com.alibaba.druid.sql.dialect.oracle.ast.stmt.OracleAlterSessionStatement;
 import com.alibaba.druid.sql.dialect.oracle.ast.stmt.OracleBlockStatement;
 import com.alibaba.druid.sql.dialect.oracle.ast.stmt.OracleConstraintState;
 import com.alibaba.druid.sql.dialect.oracle.ast.stmt.OracleDeleteStatement;
+import com.alibaba.druid.sql.dialect.oracle.ast.stmt.OracleExceptionStatement;
+import com.alibaba.druid.sql.dialect.oracle.ast.stmt.OracleGrantStatement;
 import com.alibaba.druid.sql.dialect.oracle.ast.stmt.OracleInsertStatement;
 import com.alibaba.druid.sql.dialect.oracle.ast.stmt.OracleLockTableStatement;
 import com.alibaba.druid.sql.dialect.oracle.ast.stmt.OracleMergeStatement;
@@ -80,6 +86,7 @@
 import com.alibaba.druid.sql.dialect.oracle.ast.stmt.OracleSelectSubqueryTableSource;
 import com.alibaba.druid.sql.dialect.oracle.ast.stmt.OracleSelectTableReference;
 import com.alibaba.druid.sql.dialect.oracle.ast.stmt.OracleSelectUnPivot;
+import com.alibaba.druid.sql.dialect.oracle.ast.stmt.OracleSetTransactionStatement;
 import com.alibaba.druid.sql.dialect.oracle.ast.stmt.OracleTableExpr;
 import com.alibaba.druid.sql.dialect.oracle.ast.stmt.OracleUpdateSetListClause;
 import com.alibaba.druid.sql.dialect.oracle.ast.stmt.OracleUpdateSetListMultiColumnItem;
@@ -217,9 +224,17 @@
 
     public boolean visit(OracleUpdateStatement x) {
         aliasLocal.set(new HashMap<String, String>());
-
-        if (x.getTable() instanceof SQLIdentifierExpr) {
-            String ident = x.getTable().toString();
+        setMode(x, Mode.Update);
+
+        SQLTableSource tableSource = x.getTableSource();
+        SQLExpr tableExpr = null;
+        
+        if (tableSource instanceof SQLExprTableSource) {
+            tableExpr = ((SQLExprTableSource) tableSource).getExpr(); 
+        }
+        
+        if (tableExpr instanceof SQLIdentifierExpr) {
+            String ident = tableExpr.toString();
             currentTableLocal.set(ident);
 
             TableStat stat = tableStats.get(ident);
@@ -232,7 +247,7 @@
             Map<String, String> aliasMap = aliasLocal.get();
             aliasMap.put(ident, ident);
         } else {
-            accept(x.getTable());
+            tableSource.accept(this);
         }
 
         accept(x.getSetClause());
@@ -1136,8 +1151,6 @@
     @Override
     public void endVisit(OracleLockTableStatement x) {
 
-<<<<<<< HEAD
-=======
     }
 
     @Override
@@ -1148,6 +1161,65 @@
     @Override
     public void endVisit(OracleDatetimeExpr x) {
         
->>>>>>> b7e4de25
+    }
+
+    @Override
+    public boolean visit(OracleSysdateExpr x) {
+        return false;
+    }
+
+    @Override
+    public void endVisit(OracleSysdateExpr x) {
+        
+    }
+
+    @Override
+    public void endVisit(com.alibaba.druid.sql.dialect.oracle.ast.stmt.OracleExceptionStatement.Item x) {
+        
+    }
+
+    @Override
+    public boolean visit(com.alibaba.druid.sql.dialect.oracle.ast.stmt.OracleExceptionStatement.Item x) {
+        return true;
+    }
+
+    @Override
+    public boolean visit(OracleExceptionStatement x) {
+        return true;
+    }
+
+    @Override
+    public void endVisit(OracleExceptionStatement x) {
+        
+    }
+
+    @Override
+    public boolean visit(OracleArgumentExpr x) {
+        return true;
+    }
+
+    @Override
+    public void endVisit(OracleArgumentExpr x) {
+        
+    }
+
+    @Override
+    public boolean visit(OracleSetTransactionStatement x) {
+        return false;
+    }
+
+    @Override
+    public void endVisit(OracleSetTransactionStatement x) {
+        
+    }
+
+    @Override
+    public boolean visit(OracleGrantStatement x) {
+        return false;
+    }
+
+    @Override
+    public void endVisit(OracleGrantStatement x) {
+        
     }
 }