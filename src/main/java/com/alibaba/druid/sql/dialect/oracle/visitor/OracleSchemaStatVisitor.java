package com.alibaba.druid.sql.dialect.oracle.visitor;

import java.util.HashMap;
import java.util.Map;

import com.alibaba.druid.sql.ast.SQLExpr;
import com.alibaba.druid.sql.ast.SQLName;
import com.alibaba.druid.sql.ast.SQLObject;
import com.alibaba.druid.sql.ast.SQLOrderBy;
import com.alibaba.druid.sql.ast.expr.SQLAggregateExpr;
import com.alibaba.druid.sql.ast.expr.SQLIdentifierExpr;
import com.alibaba.druid.sql.ast.expr.SQLObjectCreateExpr;
import com.alibaba.druid.sql.ast.expr.SQLPropertyExpr;
import com.alibaba.druid.sql.ast.statement.SQLDeleteStatement;
import com.alibaba.druid.sql.ast.statement.SQLInsertStatement;
import com.alibaba.druid.sql.ast.statement.SQLSelect;
import com.alibaba.druid.sql.ast.statement.SQLSelectQueryBlock;
import com.alibaba.druid.sql.dialect.oracle.ast.OracleHint;
import com.alibaba.druid.sql.dialect.oracle.ast.OracleOrderBy;
import com.alibaba.druid.sql.dialect.oracle.ast.clause.CycleClause;
import com.alibaba.druid.sql.dialect.oracle.ast.clause.FlashbackQueryClause.AsOfFlashbackQueryClause;
import com.alibaba.druid.sql.dialect.oracle.ast.clause.FlashbackQueryClause.VersionsFlashbackQueryClause;
import com.alibaba.druid.sql.dialect.oracle.ast.clause.GroupingSetExpr;
import com.alibaba.druid.sql.dialect.oracle.ast.clause.ModelClause;
import com.alibaba.druid.sql.dialect.oracle.ast.clause.ModelClause.CellAssignment;
import com.alibaba.druid.sql.dialect.oracle.ast.clause.ModelClause.CellAssignmentItem;
import com.alibaba.druid.sql.dialect.oracle.ast.clause.ModelClause.MainModelClause;
import com.alibaba.druid.sql.dialect.oracle.ast.clause.ModelClause.ModelColumn;
import com.alibaba.druid.sql.dialect.oracle.ast.clause.ModelClause.ModelColumnClause;
import com.alibaba.druid.sql.dialect.oracle.ast.clause.ModelClause.ModelRulesClause;
import com.alibaba.druid.sql.dialect.oracle.ast.clause.ModelClause.QueryPartitionClause;
import com.alibaba.druid.sql.dialect.oracle.ast.clause.ModelClause.ReturnRowsClause;
import com.alibaba.druid.sql.dialect.oracle.ast.clause.OracleErrorLoggingClause;
import com.alibaba.druid.sql.dialect.oracle.ast.clause.OracleReturningClause;
import com.alibaba.druid.sql.dialect.oracle.ast.clause.PartitionExtensionClause;
import com.alibaba.druid.sql.dialect.oracle.ast.clause.SampleClause;
import com.alibaba.druid.sql.dialect.oracle.ast.clause.SearchClause;
import com.alibaba.druid.sql.dialect.oracle.ast.clause.SubqueryFactoringClause;
import com.alibaba.druid.sql.dialect.oracle.ast.clause.SubqueryFactoringClause.Entry;
import com.alibaba.druid.sql.dialect.oracle.ast.expr.OracleAggregateExpr;
import com.alibaba.druid.sql.dialect.oracle.ast.expr.OracleAnalytic;
import com.alibaba.druid.sql.dialect.oracle.ast.expr.OracleAnalyticWindowing;
import com.alibaba.druid.sql.dialect.oracle.ast.expr.OracleBinaryDoubleExpr;
import com.alibaba.druid.sql.dialect.oracle.ast.expr.OracleBinaryFloatExpr;
import com.alibaba.druid.sql.dialect.oracle.ast.expr.OracleCursorExpr;
import com.alibaba.druid.sql.dialect.oracle.ast.expr.OracleDateExpr;
import com.alibaba.druid.sql.dialect.oracle.ast.expr.OracleDbLinkExpr;
import com.alibaba.druid.sql.dialect.oracle.ast.expr.OracleExtractExpr;
import com.alibaba.druid.sql.dialect.oracle.ast.expr.OracleIntervalExpr;
import com.alibaba.druid.sql.dialect.oracle.ast.expr.OracleIsSetExpr;
import com.alibaba.druid.sql.dialect.oracle.ast.expr.OracleOuterExpr;
import com.alibaba.druid.sql.dialect.oracle.ast.expr.OracleTimestampExpr;
import com.alibaba.druid.sql.dialect.oracle.ast.stmt.OracleConstraintState;
import com.alibaba.druid.sql.dialect.oracle.ast.stmt.OracleDeleteStatement;
import com.alibaba.druid.sql.dialect.oracle.ast.stmt.OracleInsertStatement;
import com.alibaba.druid.sql.dialect.oracle.ast.stmt.OracleMergeStatement;
import com.alibaba.druid.sql.dialect.oracle.ast.stmt.OracleMergeStatement.MergeInsertClause;
import com.alibaba.druid.sql.dialect.oracle.ast.stmt.OracleMergeStatement.MergeUpdateClause;
import com.alibaba.druid.sql.dialect.oracle.ast.stmt.OracleMultiInsertStatement;
<<<<<<< HEAD
=======
import com.alibaba.druid.sql.dialect.oracle.ast.stmt.OracleMultiInsertStatement.ConditionalInsertClause;
import com.alibaba.druid.sql.dialect.oracle.ast.stmt.OracleMultiInsertStatement.ConditionalInsertClauseItem;
>>>>>>> 6160de7e
import com.alibaba.druid.sql.dialect.oracle.ast.stmt.OracleMultiInsertStatement.InsertIntoClause;
import com.alibaba.druid.sql.dialect.oracle.ast.stmt.OracleOrderByItem;
import com.alibaba.druid.sql.dialect.oracle.ast.stmt.OraclePLSQLCommitStatement;
import com.alibaba.druid.sql.dialect.oracle.ast.stmt.OracleSelect;
import com.alibaba.druid.sql.dialect.oracle.ast.stmt.OracleSelectForUpdate;
import com.alibaba.druid.sql.dialect.oracle.ast.stmt.OracleSelectHierachicalQueryClause;
import com.alibaba.druid.sql.dialect.oracle.ast.stmt.OracleSelectJoin;
import com.alibaba.druid.sql.dialect.oracle.ast.stmt.OracleSelectPivot;
import com.alibaba.druid.sql.dialect.oracle.ast.stmt.OracleSelectPivot.Item;
import com.alibaba.druid.sql.dialect.oracle.ast.stmt.OracleSelectQueryBlock;
import com.alibaba.druid.sql.dialect.oracle.ast.stmt.OracleSelectRestriction.CheckOption;
import com.alibaba.druid.sql.dialect.oracle.ast.stmt.OracleSelectRestriction.ReadOnly;
import com.alibaba.druid.sql.dialect.oracle.ast.stmt.OracleSelectSubqueryTableSource;
import com.alibaba.druid.sql.dialect.oracle.ast.stmt.OracleSelectTableReference;
import com.alibaba.druid.sql.dialect.oracle.ast.stmt.OracleSelectUnPivot;
import com.alibaba.druid.sql.dialect.oracle.ast.stmt.OracleTableExpr;
import com.alibaba.druid.sql.dialect.oracle.ast.stmt.OracleUpdateSetListClause;
import com.alibaba.druid.sql.dialect.oracle.ast.stmt.OracleUpdateSetListMultiColumnItem;
import com.alibaba.druid.sql.dialect.oracle.ast.stmt.OracleUpdateSetListSingleColumnItem;
import com.alibaba.druid.sql.dialect.oracle.ast.stmt.OracleUpdateSetValueClause;
import com.alibaba.druid.sql.dialect.oracle.ast.stmt.OracleUpdateStatement;
import com.alibaba.druid.sql.visitor.SchemaStatVisitor;
import com.alibaba.druid.stat.TableStat;
import com.alibaba.druid.stat.TableStat.Mode;

public class OracleSchemaStatVisitor extends SchemaStatVisitor implements OracleASTVisitor {

    public boolean visit(OracleSelectTableReference x) {
        SQLExpr expr = x.getExpr();
        if (expr instanceof SQLName) {
            String ident = ((SQLName) expr).toString();

            Map<String, String> aliasMap = aliasLocal.get();

            if (aliasMap.containsKey(ident) && aliasMap.get(ident) == null) {
                return false;
            }

            TableStat stat = tableStats.get(ident);
            if (stat == null) {
                stat = new TableStat();
                tableStats.put(new TableStat.Name(ident), stat);
            }

            Mode mode = modeLocal.get();
            switch (mode) {
                case Delete:
                    stat.incrementDeleteCount();
                    break;
                case Insert:
                    stat.incrementInsertCount();
                    break;
                case Update:
                    stat.incrementUpdateCount();
                    break;
                case Select:
                    stat.incrementSelectCount();
                    break;
                case Merge:
                    stat.incrementMergeCount();
                    break;
                default:
                    break;
            }

            if (aliasMap != null) {
                if (x.getAlias() != null) {
                    aliasMap.put(x.getAlias(), ident);
                }
                aliasMap.put(ident, ident);
            }
            return false;
        }

        accept(x.getExpr());

        return false;
    }

    public boolean visit(SQLAggregateExpr x) {
        accept(x.getArguments());
        return false;
    }

    public boolean visit(OracleAggregateExpr x) {
        accept(x.getArguments());
        accept(x.getOver());
        return false;
    }

    public void endVisit(OracleSelect x) {
    }

    public boolean visit(OracleSelect x) {
        if (x.getOrderBy() != null) {
            x.getOrderBy().setParent(x);
        }

        accept(x.getFactoring());
        accept(x.getQuery());

        String originalTable = currentTableLocal.get();

        currentTableLocal.set((String) x.getQuery().getAttribute("table"));
        x.putAttribute("_old_local_", originalTable);

        accept(x.getOrderBy());

        currentTableLocal.set(originalTable);

        return false;
    }

    public void endVisit(SQLSelect x) {
    }

    public boolean visit(OracleUpdateStatement x) {
        aliasLocal.set(new HashMap<String, String>());

        if (x.getTable() instanceof SQLIdentifierExpr) {
            String ident = x.getTable().toString();
            currentTableLocal.set(ident);

            TableStat stat = tableStats.get(ident);
            if (stat == null) {
                stat = new TableStat();
                tableStats.put(new TableStat.Name(ident), stat);
            }
            stat.incrementUpdateCount();

            Map<String, String> aliasMap = aliasLocal.get();
            aliasMap.put(ident, ident);
        } else {
            accept(x.getTable());
        }

        accept(x.getSetClause());
        accept(x.getWhere());

        return false;
    }

    public void endVisit(OracleUpdateStatement x) {
        aliasLocal.set(null);
    }

    public boolean visit(OracleDeleteStatement x) {
        return visit((SQLDeleteStatement) x);
    }

    public void endVisit(OracleDeleteStatement x) {
        aliasLocal.set(null);
    }

    public boolean visit(OracleSelectQueryBlock x) {
        return visit((SQLSelectQueryBlock) x);
    }

    public void endVisit(OracleSelectQueryBlock x) {
        endVisit((SQLSelectQueryBlock) x);
    }

    public boolean visit(SQLPropertyExpr x) {
        if ("ROWNUM".equalsIgnoreCase(x.getName())) {
            return false;
        }

        return super.visit(x);
    }

    public boolean visit(SQLIdentifierExpr x) {
        if ("ROWNUM".equalsIgnoreCase(x.getName())) {
            return false;
        }

        if ("SYSDATE".equalsIgnoreCase(x.getName())) {
            return false;
        }

        if ("+".equalsIgnoreCase(x.getName())) {
            return false;
        }

        return super.visit(x);
    }

    @Override
    public void endVisit(OracleAggregateExpr astNode) {

    }

    @Override
    public void endVisit(OracleConstraintState astNode) {

    }

    @Override
    public void endVisit(OraclePLSQLCommitStatement astNode) {

    }

    @Override
    public void endVisit(OracleAnalytic x) {

    }

    @Override
    public void endVisit(OracleAnalyticWindowing x) {

    }

    @Override
    public void endVisit(OracleDateExpr x) {

    }

    @Override
    public void endVisit(OracleDbLinkExpr x) {

    }

    @Override
    public void endVisit(OracleExtractExpr x) {

    }

    @Override
    public void endVisit(OracleHint x) {

    }

    @Override
    public void endVisit(OracleIntervalExpr x) {

    }

    @Override
    public void endVisit(SQLObjectCreateExpr x) {

    }

    @Override
    public void endVisit(OracleOrderBy x) {

    }

    @Override
    public void endVisit(OracleOuterExpr x) {

    }

    @Override
    public void endVisit(OracleSelectForUpdate x) {

    }

    @Override
    public void endVisit(OracleSelectHierachicalQueryClause x) {

    }

    @Override
    public void endVisit(OracleSelectJoin x) {

    }

    @Override
    public void endVisit(OracleOrderByItem x) {

    }

    @Override
    public void endVisit(OracleSelectPivot x) {

    }

    @Override
    public void endVisit(Item x) {

    }

    @Override
    public void endVisit(CheckOption x) {

    }

    @Override
    public void endVisit(ReadOnly x) {

    }

    @Override
    public void endVisit(OracleSelectSubqueryTableSource x) {

    }

    @Override
    public void endVisit(OracleSelectUnPivot x) {

    }

    @Override
    public void endVisit(OracleTableExpr x) {

    }

    @Override
    public void endVisit(OracleTimestampExpr x) {

    }

    @Override
    public void endVisit(OracleUpdateSetListClause x) {

    }

    @Override
    public void endVisit(OracleUpdateSetListMultiColumnItem x) {

    }

    @Override
    public void endVisit(OracleUpdateSetListSingleColumnItem x) {

    }

    @Override
    public void endVisit(OracleUpdateSetValueClause x) {

    }

    @Override
    public boolean visit(OracleConstraintState astNode) {

        return true;
    }

    @Override
    public boolean visit(OraclePLSQLCommitStatement astNode) {

        return true;
    }

    @Override
    public boolean visit(OracleAnalytic x) {

        return true;
    }

    @Override
    public boolean visit(OracleAnalyticWindowing x) {

        return true;
    }

    @Override
    public boolean visit(OracleDateExpr x) {

        return true;
    }

    @Override
    public boolean visit(OracleDbLinkExpr x) {

        return true;
    }

    @Override
    public boolean visit(OracleExtractExpr x) {

        return true;
    }

    @Override
    public boolean visit(OracleHint x) {

        return true;
    }

    @Override
    public boolean visit(OracleIntervalExpr x) {

        return true;
    }

    @Override
    public boolean visit(SQLObjectCreateExpr x) {

        return true;
    }

    @Override
    public boolean visit(OracleOrderBy x) {
        return this.visit((SQLOrderBy) x);
    }

    @Override
    public boolean visit(OracleOuterExpr x) {

        return true;
    }

    @Override
    public boolean visit(OracleSelectForUpdate x) {

        return true;
    }

    @Override
    public boolean visit(OracleSelectHierachicalQueryClause x) {

        return true;
    }

    @Override
    public boolean visit(OracleSelectJoin x) {

        return true;
    }

    @Override
    public boolean visit(OracleOrderByItem x) {

        return true;
    }

    @Override
    public boolean visit(OracleSelectPivot x) {

        return true;
    }

    @Override
    public boolean visit(Item x) {

        return true;
    }

    @Override
    public boolean visit(CheckOption x) {

        return true;
    }

    @Override
    public boolean visit(ReadOnly x) {

        return true;
    }

    @Override
    public boolean visit(OracleSelectSubqueryTableSource x) {

        return true;
    }

    @Override
    public boolean visit(OracleSelectUnPivot x) {

        return true;
    }

    @Override
    public boolean visit(OracleTableExpr x) {

        return true;
    }

    @Override
    public boolean visit(OracleTimestampExpr x) {

        return true;
    }

    @Override
    public boolean visit(OracleUpdateSetListClause x) {

        return true;
    }

    @Override
    public boolean visit(OracleUpdateSetListMultiColumnItem x) {

        return true;
    }

    @Override
    public boolean visit(OracleUpdateSetListSingleColumnItem x) {

        return true;
    }

    @Override
    public boolean visit(OracleUpdateSetValueClause x) {

        return true;
    }

    @Override
    public boolean visit(SampleClause x) {

        return true;
    }

    @Override
    public void endVisit(SampleClause x) {

    }

    @Override
    public void endVisit(OracleSelectTableReference x) {

    }

    @Override
    public boolean visit(PartitionExtensionClause x) {

        return true;
    }

    @Override
    public void endVisit(PartitionExtensionClause x) {

    }

    @Override
    public boolean visit(VersionsFlashbackQueryClause x) {

        return true;
    }

    @Override
    public void endVisit(VersionsFlashbackQueryClause x) {

    }

    @Override
    public boolean visit(AsOfFlashbackQueryClause x) {

        return true;
    }

    @Override
    public void endVisit(AsOfFlashbackQueryClause x) {

    }

    @Override
    public boolean visit(GroupingSetExpr x) {

        return true;
    }

    @Override
    public void endVisit(GroupingSetExpr x) {

    }

    @Override
    public boolean visit(SubqueryFactoringClause x) {

        return true;
    }

    @Override
    public void endVisit(SubqueryFactoringClause x) {

    }

    @Override
    public boolean visit(Entry x) {
        Map<String, String> aliasMap = aliasLocal.get();
        if (aliasMap != null) {
            String alias = null;
            if (x.getName() != null) {
                alias = x.getName().toString();
            }

            if (alias != null) {
                aliasMap.put(alias, null);
            }
        }
        x.getSubQuery().accept(this);
        return false;
    }

    @Override
    public void endVisit(Entry x) {

    }

    @Override
    public boolean visit(SearchClause x) {

        return true;
    }

    @Override
    public void endVisit(SearchClause x) {

    }

    @Override
    public boolean visit(CycleClause x) {

        return true;
    }

    @Override
    public void endVisit(CycleClause x) {

    }

    @Override
    public boolean visit(OracleBinaryFloatExpr x) {

        return true;
    }

    @Override
    public void endVisit(OracleBinaryFloatExpr x) {

    }

    @Override
    public boolean visit(OracleBinaryDoubleExpr x) {

        return true;
    }

    @Override
    public void endVisit(OracleBinaryDoubleExpr x) {

    }

    @Override
    public boolean visit(OracleCursorExpr x) {

        return true;
    }

    @Override
    public void endVisit(OracleCursorExpr x) {

    }

    @Override
    public boolean visit(OracleIsSetExpr x) {

        return true;
    }

    @Override
    public void endVisit(OracleIsSetExpr x) {

    }

    @Override
    public boolean visit(ReturnRowsClause x) {

        return true;
    }

    @Override
    public void endVisit(ReturnRowsClause x) {

    }

    @Override
    public boolean visit(MainModelClause x) {

        return true;
    }

    @Override
    public void endVisit(MainModelClause x) {

    }

    @Override
    public boolean visit(ModelColumnClause x) {

        return true;
    }

    @Override
    public void endVisit(ModelColumnClause x) {

    }

    @Override
    public boolean visit(QueryPartitionClause x) {

        return true;
    }

    @Override
    public void endVisit(QueryPartitionClause x) {

    }

    @Override
    public boolean visit(ModelColumn x) {

        return true;
    }

    @Override
    public void endVisit(ModelColumn x) {

    }

    @Override
    public boolean visit(ModelRulesClause x) {

        return true;
    }

    @Override
    public void endVisit(ModelRulesClause x) {

    }

    @Override
    public boolean visit(CellAssignmentItem x) {

        return true;
    }

    @Override
    public void endVisit(CellAssignmentItem x) {

    }

    @Override
    public boolean visit(CellAssignment x) {

        return true;
    }

    @Override
    public void endVisit(CellAssignment x) {

    }

    @Override
    public boolean visit(ModelClause x) {
        return true;
    }

    @Override
    public void endVisit(ModelClause x) {

    }

    @Override
    public boolean visit(OracleMergeStatement x) {
        aliasLocal.set(new HashMap<String, String>());

        x.putAttribute("_original_use_mode", modeLocal.get());
        modeLocal.set(Mode.Merge);

        String originalTable = currentTableLocal.get();

        x.getUsing().accept(this);

        String ident = x.getInto().toString();
        currentTableLocal.set(ident);
        x.putAttribute("_old_local_", originalTable);

        TableStat stat = tableStats.get(ident);
        if (stat == null) {
            stat = new TableStat();
            tableStats.put(new TableStat.Name(ident), stat);
        }
        stat.incrementMergeCount();

        Map<String, String> aliasMap = aliasLocal.get();
        if (aliasMap != null) {
            if (x.getAlias() != null) {
                aliasMap.put(x.getAlias(), ident);
            }
            aliasMap.put(ident, ident);
        }

        x.getOn().accept(this);

        if (x.getUpdateClause() != null) {
            x.getUpdateClause().accept(this);
        }

        if (x.getInsertClause() != null) {
            x.getInsertClause().accept(this);
        }

        return false;
    }

    @Override
    public void endVisit(OracleMergeStatement x) {
        aliasLocal.set(null);
    }

    @Override
    public boolean visit(MergeUpdateClause x) {
        return true;
    }

    @Override
    public void endVisit(MergeUpdateClause x) {

    }

    @Override
    public boolean visit(MergeInsertClause x) {
        return true;
    }

    @Override
    public void endVisit(MergeInsertClause x) {

    }

    @Override
    public boolean visit(OracleErrorLoggingClause x) {
        return true;
    }

    @Override
    public void endVisit(OracleErrorLoggingClause x) {

    }

    @Override
    public boolean visit(OracleReturningClause x) {
        return true;
    }

    @Override
    public void endVisit(OracleReturningClause x) {

    }

    @Override
    public boolean visit(OracleInsertStatement x) {
        return visit((SQLInsertStatement) x);
    }

    @Override
    public void endVisit(OracleInsertStatement x) {
        endVisit((SQLInsertStatement) x);
    }

    @Override
    public boolean visit(InsertIntoClause x) {
        String originalTable = currentTableLocal.get();
<<<<<<< HEAD
        
=======

>>>>>>> 6160de7e
        if (x.getTableName() instanceof SQLName) {
            String ident = ((SQLName) x.getTableName()).toString();
            currentTableLocal.set(ident);
            x.putAttribute("_old_local_", originalTable);

            TableStat stat = tableStats.get(ident);
            if (stat == null) {
                stat = new TableStat();
                tableStats.put(new TableStat.Name(ident), stat);
            }
            stat.incrementInsertCount();

            Map<String, String> aliasMap = aliasLocal.get();
            if (aliasMap != null) {
                if (x.getAlias() != null) {
                    aliasMap.put(x.getAlias(), ident);
                }
                aliasMap.put(ident, ident);
            }
        }
<<<<<<< HEAD
        
=======

>>>>>>> 6160de7e
        accept(x.getColumns());
        accept(x.getQuery());
        accept(x.getReturning());
        accept(x.getErrorLogging());
<<<<<<< HEAD
        
=======

>>>>>>> 6160de7e
        return false;
    }

    @Override
    public void endVisit(InsertIntoClause x) {

    }

    @Override
    public boolean visit(OracleMultiInsertStatement x) {
        x.putAttribute("_original_use_mode", modeLocal.get());
        modeLocal.set(Mode.Insert);

        aliasLocal.set(new HashMap<String, String>());
<<<<<<< HEAD
        
        accept(x.getSubQuery());
        
        for (OracleMultiInsertStatement.Entry entry : x.getEntries()) {
            entry.setParent(x);
        }
        
=======

        accept(x.getSubQuery());

        for (OracleMultiInsertStatement.Entry entry : x.getEntries()) {
            entry.setParent(x);
        }

>>>>>>> 6160de7e
        accept(x.getEntries());

        return false;
    }

    @Override
    public void endVisit(OracleMultiInsertStatement x) {

    }
<<<<<<< HEAD
=======

    @Override
    public boolean visit(ConditionalInsertClause x) {
        for (ConditionalInsertClauseItem item : x.getItems()) {
            item.setParent(x);
        }
        if (x.getElseItem() != null) {
            x.getElseItem().setParent(x);
        }
        return true;
    }

    @Override
    public void endVisit(ConditionalInsertClause x) {

    }

    @Override
    public boolean visit(ConditionalInsertClauseItem x) {
        String originalTable = currentTableLocal.get();
        SQLObject parent = x.getParent();
        if (parent instanceof ConditionalInsertClause) {
            parent = parent.getParent();
        }
        if (parent instanceof OracleMultiInsertStatement) {
            SQLSelect subQuery = ((OracleMultiInsertStatement) parent).getSubQuery();
            if (subQuery != null) {
                String table = (String) subQuery.getAttribute("_table_");
                currentTableLocal.set(table);
            }
        }
        x.getWhen().accept(this);
        x.getThen().accept(this);
        currentTableLocal.set(originalTable);
        return false;
    }

    @Override
    public void endVisit(ConditionalInsertClauseItem x) {

    }
>>>>>>> 6160de7e
}<|MERGE_RESOLUTION|>--- conflicted
+++ resolved
@@ -57,11 +57,8 @@
 import com.alibaba.druid.sql.dialect.oracle.ast.stmt.OracleMergeStatement.MergeInsertClause;
 import com.alibaba.druid.sql.dialect.oracle.ast.stmt.OracleMergeStatement.MergeUpdateClause;
 import com.alibaba.druid.sql.dialect.oracle.ast.stmt.OracleMultiInsertStatement;
-<<<<<<< HEAD
-=======
 import com.alibaba.druid.sql.dialect.oracle.ast.stmt.OracleMultiInsertStatement.ConditionalInsertClause;
 import com.alibaba.druid.sql.dialect.oracle.ast.stmt.OracleMultiInsertStatement.ConditionalInsertClauseItem;
->>>>>>> 6160de7e
 import com.alibaba.druid.sql.dialect.oracle.ast.stmt.OracleMultiInsertStatement.InsertIntoClause;
 import com.alibaba.druid.sql.dialect.oracle.ast.stmt.OracleOrderByItem;
 import com.alibaba.druid.sql.dialect.oracle.ast.stmt.OraclePLSQLCommitStatement;
@@ -918,11 +915,7 @@
     @Override
     public boolean visit(InsertIntoClause x) {
         String originalTable = currentTableLocal.get();
-<<<<<<< HEAD
-        
-=======
-
->>>>>>> 6160de7e
+
         if (x.getTableName() instanceof SQLName) {
             String ident = ((SQLName) x.getTableName()).toString();
             currentTableLocal.set(ident);
@@ -943,20 +936,12 @@
                 aliasMap.put(ident, ident);
             }
         }
-<<<<<<< HEAD
-        
-=======
-
->>>>>>> 6160de7e
+
         accept(x.getColumns());
         accept(x.getQuery());
         accept(x.getReturning());
         accept(x.getErrorLogging());
-<<<<<<< HEAD
-        
-=======
-
->>>>>>> 6160de7e
+
         return false;
     }
 
@@ -971,23 +956,13 @@
         modeLocal.set(Mode.Insert);
 
         aliasLocal.set(new HashMap<String, String>());
-<<<<<<< HEAD
-        
+
         accept(x.getSubQuery());
-        
+
         for (OracleMultiInsertStatement.Entry entry : x.getEntries()) {
             entry.setParent(x);
         }
-        
-=======
-
-        accept(x.getSubQuery());
-
-        for (OracleMultiInsertStatement.Entry entry : x.getEntries()) {
-            entry.setParent(x);
-        }
-
->>>>>>> 6160de7e
+
         accept(x.getEntries());
 
         return false;
@@ -997,8 +972,6 @@
     public void endVisit(OracleMultiInsertStatement x) {
 
     }
-<<<<<<< HEAD
-=======
 
     @Override
     public boolean visit(ConditionalInsertClause x) {
@@ -1039,6 +1012,6 @@
     @Override
     public void endVisit(ConditionalInsertClauseItem x) {
 
-    }
->>>>>>> 6160de7e
+
+    }
 }