--- conflicted
+++ resolved
@@ -1,330 +1,329 @@
-/*
- * Copyright 1999-2011 Alibaba Group Holding Ltd.
- *
- * Licensed under the Apache License, Version 2.0 (the "License");
- * you may not use this file except in compliance with the License.
- * You may obtain a copy of the License at
- *
- *      http://www.apache.org/licenses/LICENSE-2.0
- *
- * Unless required by applicable law or agreed to in writing, software
- * distributed under the License is distributed on an "AS IS" BASIS,
- * WITHOUT WARRANTIES OR CONDITIONS OF ANY KIND, either express or implied.
- * See the License for the specific language governing permissions and
- * limitations under the License.
- */
-package com.alibaba.druid.sql.dialect.mysql.visitor;
-
-import com.alibaba.druid.sql.dialect.mysql.ast.MySqlKey;
-import com.alibaba.druid.sql.dialect.mysql.ast.MySqlPrimaryKey;
-import com.alibaba.druid.sql.dialect.mysql.ast.expr.MySqlBinaryExpr;
-import com.alibaba.druid.sql.dialect.mysql.ast.expr.MySqlBooleanExpr;
-import com.alibaba.druid.sql.dialect.mysql.ast.expr.MySqlExtractExpr;
-import com.alibaba.druid.sql.dialect.mysql.ast.expr.MySqlIntervalExpr;
-import com.alibaba.druid.sql.dialect.mysql.ast.expr.MySqlMatchAgainstExpr;
-import com.alibaba.druid.sql.dialect.mysql.ast.expr.MySqlOutFileExpr;
-import com.alibaba.druid.sql.dialect.mysql.ast.statement.CobarShowStatus;
-import com.alibaba.druid.sql.dialect.mysql.ast.statement.MySqlBinlogStatement;
-import com.alibaba.druid.sql.dialect.mysql.ast.statement.MySqlCommitStatement;
-import com.alibaba.druid.sql.dialect.mysql.ast.statement.MySqlCreateUserStatement;
-import com.alibaba.druid.sql.dialect.mysql.ast.statement.MySqlDeleteStatement;
-import com.alibaba.druid.sql.dialect.mysql.ast.statement.MySqlDescribeStatement;
-import com.alibaba.druid.sql.dialect.mysql.ast.statement.MySqlDropTableStatement;
-import com.alibaba.druid.sql.dialect.mysql.ast.statement.MySqlDropUser;
-import com.alibaba.druid.sql.dialect.mysql.ast.statement.MySqlExecuteStatement;
-import com.alibaba.druid.sql.dialect.mysql.ast.statement.MySqlInsertStatement;
-import com.alibaba.druid.sql.dialect.mysql.ast.statement.MySqlKillStatement;
-import com.alibaba.druid.sql.dialect.mysql.ast.statement.MySqlLoadDataInFileStatement;
-import com.alibaba.druid.sql.dialect.mysql.ast.statement.MySqlLoadXmlStatement;
-import com.alibaba.druid.sql.dialect.mysql.ast.statement.MySqlPartitionByKey;
-import com.alibaba.druid.sql.dialect.mysql.ast.statement.MySqlPrepareStatement;
-import com.alibaba.druid.sql.dialect.mysql.ast.statement.MySqlReplicateStatement;
-import com.alibaba.druid.sql.dialect.mysql.ast.statement.MySqlResetStatement;
-import com.alibaba.druid.sql.dialect.mysql.ast.statement.MySqlRollbackStatement;
-import com.alibaba.druid.sql.dialect.mysql.ast.statement.MySqlSelectGroupBy;
-import com.alibaba.druid.sql.dialect.mysql.ast.statement.MySqlSelectQueryBlock;
-import com.alibaba.druid.sql.dialect.mysql.ast.statement.MySqlSetCharSetStatement;
-import com.alibaba.druid.sql.dialect.mysql.ast.statement.MySqlSetNamesStatement;
-import com.alibaba.druid.sql.dialect.mysql.ast.statement.MySqlSetTransactionIsolationLevelStatement;
-import com.alibaba.druid.sql.dialect.mysql.ast.statement.MySqlShowAuthorsStatement;
-import com.alibaba.druid.sql.dialect.mysql.ast.statement.MySqlShowBinLogEventsStatement;
-import com.alibaba.druid.sql.dialect.mysql.ast.statement.MySqlShowBinaryLogsStatement;
-import com.alibaba.druid.sql.dialect.mysql.ast.statement.MySqlShowCharacterSetStatement;
-import com.alibaba.druid.sql.dialect.mysql.ast.statement.MySqlShowCollationStatement;
-import com.alibaba.druid.sql.dialect.mysql.ast.statement.MySqlShowColumnsStatement;
-import com.alibaba.druid.sql.dialect.mysql.ast.statement.MySqlShowContributorsStatement;
-import com.alibaba.druid.sql.dialect.mysql.ast.statement.MySqlShowCreateDatabaseStatement;
-import com.alibaba.druid.sql.dialect.mysql.ast.statement.MySqlShowCreateEventStatement;
-import com.alibaba.druid.sql.dialect.mysql.ast.statement.MySqlShowCreateFunctionStatement;
-import com.alibaba.druid.sql.dialect.mysql.ast.statement.MySqlShowCreateProcedureStatement;
-import com.alibaba.druid.sql.dialect.mysql.ast.statement.MySqlShowCreateTableStatement;
-import com.alibaba.druid.sql.dialect.mysql.ast.statement.MySqlShowCreateTriggerStatement;
-import com.alibaba.druid.sql.dialect.mysql.ast.statement.MySqlShowCreateViewStatement;
-import com.alibaba.druid.sql.dialect.mysql.ast.statement.MySqlShowDatabasesStatement;
-import com.alibaba.druid.sql.dialect.mysql.ast.statement.MySqlShowEngineStatement;
-import com.alibaba.druid.sql.dialect.mysql.ast.statement.MySqlShowEnginesStatement;
-import com.alibaba.druid.sql.dialect.mysql.ast.statement.MySqlShowErrorsStatement;
-<<<<<<< HEAD
-=======
-import com.alibaba.druid.sql.dialect.mysql.ast.statement.MySqlShowEventsStatement;
-import com.alibaba.druid.sql.dialect.mysql.ast.statement.MySqlShowFunctionCodeStatement;
-import com.alibaba.druid.sql.dialect.mysql.ast.statement.MySqlShowFunctionStatusStatement;
->>>>>>> ed2e06ef
-import com.alibaba.druid.sql.dialect.mysql.ast.statement.MySqlShowMasterLogsStatement;
-import com.alibaba.druid.sql.dialect.mysql.ast.statement.MySqlShowStatusStatement;
-import com.alibaba.druid.sql.dialect.mysql.ast.statement.MySqlShowTablesStatement;
-import com.alibaba.druid.sql.dialect.mysql.ast.statement.MySqlShowWarningsStatement;
-import com.alibaba.druid.sql.dialect.mysql.ast.statement.MySqlStartTransactionStatement;
-import com.alibaba.druid.sql.dialect.mysql.ast.statement.MySqlTableIndex;
-import com.alibaba.druid.sql.dialect.mysql.ast.statement.MySqlUpdateStatement;
-import com.alibaba.druid.sql.visitor.SQLASTVisitor;
-
-public interface MySqlASTVisitor extends SQLASTVisitor {
-
-    boolean visit(MySqlBooleanExpr x);
-
-    void endVisit(MySqlBooleanExpr x);
-
-    boolean visit(MySqlSelectQueryBlock.Limit x);
-
-    void endVisit(MySqlSelectQueryBlock.Limit x);
-
-    boolean visit(MySqlTableIndex x);
-
-    void endVisit(MySqlTableIndex x);
-
-    boolean visit(MySqlKey x);
-
-    void endVisit(MySqlKey x);
-
-    boolean visit(MySqlPrimaryKey x);
-
-    void endVisit(MySqlPrimaryKey x);
-
-    void endVisit(MySqlIntervalExpr x);
-
-    boolean visit(MySqlIntervalExpr x);
-
-    void endVisit(MySqlExtractExpr x);
-
-    boolean visit(MySqlExtractExpr x);
-
-    void endVisit(MySqlMatchAgainstExpr x);
-
-    boolean visit(MySqlMatchAgainstExpr x);
-
-    void endVisit(MySqlBinaryExpr x);
-
-    boolean visit(MySqlBinaryExpr x);
-
-    void endVisit(MySqlPrepareStatement x);
-
-    boolean visit(MySqlPrepareStatement x);
-
-    void endVisit(MySqlExecuteStatement x);
-
-    boolean visit(MySqlExecuteStatement x);
-
-    void endVisit(MySqlDeleteStatement x);
-
-    boolean visit(MySqlDeleteStatement x);
-
-    void endVisit(MySqlInsertStatement x);
-
-    boolean visit(MySqlInsertStatement x);
-
-    void endVisit(MySqlLoadDataInFileStatement x);
-
-    boolean visit(MySqlLoadDataInFileStatement x);
-
-    void endVisit(MySqlLoadXmlStatement x);
-
-    boolean visit(MySqlLoadXmlStatement x);
-
-    void endVisit(MySqlReplicateStatement x);
-
-    boolean visit(MySqlReplicateStatement x);
-
-    void endVisit(MySqlSelectGroupBy x);
-
-    boolean visit(MySqlSelectGroupBy x);
-
-    void endVisit(MySqlStartTransactionStatement x);
-
-    boolean visit(MySqlStartTransactionStatement x);
-
-    void endVisit(MySqlCommitStatement x);
-
-    boolean visit(MySqlCommitStatement x);
-
-    void endVisit(MySqlRollbackStatement x);
-
-    boolean visit(MySqlRollbackStatement x);
-
-    void endVisit(MySqlShowColumnsStatement x);
-
-    boolean visit(MySqlShowColumnsStatement x);
-
-    void endVisit(MySqlShowTablesStatement x);
-
-    boolean visit(MySqlShowTablesStatement x);
-
-    void endVisit(MySqlShowDatabasesStatement x);
-
-    boolean visit(MySqlShowDatabasesStatement x);
-
-    void endVisit(MySqlShowWarningsStatement x);
-
-    boolean visit(MySqlShowWarningsStatement x);
-
-    void endVisit(MySqlShowStatusStatement x);
-
-    boolean visit(MySqlShowStatusStatement x);
-
-    void endVisit(MySqlShowAuthorsStatement x);
-
-    boolean visit(MySqlShowAuthorsStatement x);
-
-    void endVisit(CobarShowStatus x);
-
-    boolean visit(CobarShowStatus x);
-
-    void endVisit(MySqlKillStatement x);
-
-    boolean visit(MySqlKillStatement x);
-
-    void endVisit(MySqlBinlogStatement x);
-
-    boolean visit(MySqlBinlogStatement x);
-
-    void endVisit(MySqlResetStatement x);
-
-    boolean visit(MySqlResetStatement x);
-
-    void endVisit(MySqlDropUser x);
-
-    boolean visit(MySqlDropUser x);
-
-    void endVisit(MySqlCreateUserStatement x);
-
-    boolean visit(MySqlCreateUserStatement x);
-
-    void endVisit(MySqlCreateUserStatement.UserSpecification x);
-
-    boolean visit(MySqlCreateUserStatement.UserSpecification x);
-
-    void endVisit(MySqlDropTableStatement x);
-
-    boolean visit(MySqlDropTableStatement x);
-
-    void endVisit(MySqlPartitionByKey x);
-
-    boolean visit(MySqlPartitionByKey x);
-
-    boolean visit(MySqlSelectQueryBlock x);
-
-    void endVisit(MySqlSelectQueryBlock x);
-
-    boolean visit(MySqlOutFileExpr x);
-
-    void endVisit(MySqlOutFileExpr x);
-
-    boolean visit(MySqlDescribeStatement x);
-
-    void endVisit(MySqlDescribeStatement x);
-
-    boolean visit(MySqlUpdateStatement x);
-
-    void endVisit(MySqlUpdateStatement x);
-
-    boolean visit(MySqlSetTransactionIsolationLevelStatement x);
-
-    void endVisit(MySqlSetTransactionIsolationLevelStatement x);
-
-    boolean visit(MySqlSetNamesStatement x);
-
-    void endVisit(MySqlSetNamesStatement x);
-
-    boolean visit(MySqlSetCharSetStatement x);
-
-    void endVisit(MySqlSetCharSetStatement x);
-
-    boolean visit(MySqlShowBinaryLogsStatement x);
-
-    void endVisit(MySqlShowBinaryLogsStatement x);
-
-    boolean visit(MySqlShowMasterLogsStatement x);
-
-    void endVisit(MySqlShowMasterLogsStatement x);
-
-    boolean visit(MySqlShowCharacterSetStatement x);
-
-    void endVisit(MySqlShowCharacterSetStatement x);
-
-    boolean visit(MySqlShowCollationStatement x);
-
-    void endVisit(MySqlShowCollationStatement x);
-
-    boolean visit(MySqlShowBinLogEventsStatement x);
-
-    void endVisit(MySqlShowBinLogEventsStatement x);
-
-    boolean visit(MySqlShowContributorsStatement x);
-
-    void endVisit(MySqlShowContributorsStatement x);
-    
-    boolean visit(MySqlShowCreateDatabaseStatement x);
-    
-    void endVisit(MySqlShowCreateDatabaseStatement x);
-    
-    boolean visit(MySqlShowCreateEventStatement x);
-    
-    void endVisit(MySqlShowCreateEventStatement x);
-    
-    boolean visit(MySqlShowCreateFunctionStatement x);
-    
-    void endVisit(MySqlShowCreateFunctionStatement x);
-    
-    boolean visit(MySqlShowCreateProcedureStatement x);
-    
-    void endVisit(MySqlShowCreateProcedureStatement x);
-    
-    boolean visit(MySqlShowCreateTableStatement x);
-    
-    void endVisit(MySqlShowCreateTableStatement x);
-    
-    boolean visit(MySqlShowCreateTriggerStatement x);
-    
-    void endVisit(MySqlShowCreateTriggerStatement x);
-    
-    boolean visit(MySqlShowCreateViewStatement x);
-    
-    void endVisit(MySqlShowCreateViewStatement x);
-    
-    boolean visit(MySqlShowEngineStatement x);
-    
-    void endVisit(MySqlShowEngineStatement x);
-    
-    boolean visit(MySqlShowEnginesStatement x);
-    
-    void endVisit(MySqlShowEnginesStatement x);
-    
-    boolean visit(MySqlShowErrorsStatement x);
-    
-    void endVisit(MySqlShowErrorsStatement x);
-<<<<<<< HEAD
-=======
-    
-    boolean visit(MySqlShowEventsStatement x);
-    
-    void endVisit(MySqlShowEventsStatement x);
-    
-    boolean visit(MySqlShowFunctionCodeStatement x);
-    
-    void endVisit(MySqlShowFunctionCodeStatement x);
-    
-    boolean visit(MySqlShowFunctionStatusStatement x);
-    
-    void endVisit(MySqlShowFunctionStatusStatement x);
->>>>>>> ed2e06ef
-}
+/*
+ * Copyright 1999-2011 Alibaba Group Holding Ltd.
+ *
+ * Licensed under the Apache License, Version 2.0 (the "License");
+ * you may not use this file except in compliance with the License.
+ * You may obtain a copy of the License at
+ *
+ *      http://www.apache.org/licenses/LICENSE-2.0
+ *
+ * Unless required by applicable law or agreed to in writing, software
+ * distributed under the License is distributed on an "AS IS" BASIS,
+ * WITHOUT WARRANTIES OR CONDITIONS OF ANY KIND, either express or implied.
+ * See the License for the specific language governing permissions and
+ * limitations under the License.
+ */
+package com.alibaba.druid.sql.dialect.mysql.visitor;
+
+import com.alibaba.druid.sql.dialect.mysql.ast.MySqlKey;
+import com.alibaba.druid.sql.dialect.mysql.ast.MySqlPrimaryKey;
+import com.alibaba.druid.sql.dialect.mysql.ast.expr.MySqlBinaryExpr;
+import com.alibaba.druid.sql.dialect.mysql.ast.expr.MySqlBooleanExpr;
+import com.alibaba.druid.sql.dialect.mysql.ast.expr.MySqlExtractExpr;
+import com.alibaba.druid.sql.dialect.mysql.ast.expr.MySqlIntervalExpr;
+import com.alibaba.druid.sql.dialect.mysql.ast.expr.MySqlMatchAgainstExpr;
+import com.alibaba.druid.sql.dialect.mysql.ast.expr.MySqlOutFileExpr;
+import com.alibaba.druid.sql.dialect.mysql.ast.statement.CobarShowStatus;
+import com.alibaba.druid.sql.dialect.mysql.ast.statement.MySqlBinlogStatement;
+import com.alibaba.druid.sql.dialect.mysql.ast.statement.MySqlCommitStatement;
+import com.alibaba.druid.sql.dialect.mysql.ast.statement.MySqlCreateUserStatement;
+import com.alibaba.druid.sql.dialect.mysql.ast.statement.MySqlDeleteStatement;
+import com.alibaba.druid.sql.dialect.mysql.ast.statement.MySqlDescribeStatement;
+import com.alibaba.druid.sql.dialect.mysql.ast.statement.MySqlDropTableStatement;
+import com.alibaba.druid.sql.dialect.mysql.ast.statement.MySqlDropUser;
+import com.alibaba.druid.sql.dialect.mysql.ast.statement.MySqlExecuteStatement;
+import com.alibaba.druid.sql.dialect.mysql.ast.statement.MySqlInsertStatement;
+import com.alibaba.druid.sql.dialect.mysql.ast.statement.MySqlKillStatement;
+import com.alibaba.druid.sql.dialect.mysql.ast.statement.MySqlLoadDataInFileStatement;
+import com.alibaba.druid.sql.dialect.mysql.ast.statement.MySqlLoadXmlStatement;
+import com.alibaba.druid.sql.dialect.mysql.ast.statement.MySqlPartitionByKey;
+import com.alibaba.druid.sql.dialect.mysql.ast.statement.MySqlPrepareStatement;
+import com.alibaba.druid.sql.dialect.mysql.ast.statement.MySqlReplicateStatement;
+import com.alibaba.druid.sql.dialect.mysql.ast.statement.MySqlResetStatement;
+import com.alibaba.druid.sql.dialect.mysql.ast.statement.MySqlRollbackStatement;
+import com.alibaba.druid.sql.dialect.mysql.ast.statement.MySqlSelectGroupBy;
+import com.alibaba.druid.sql.dialect.mysql.ast.statement.MySqlSelectQueryBlock;
+import com.alibaba.druid.sql.dialect.mysql.ast.statement.MySqlSetCharSetStatement;
+import com.alibaba.druid.sql.dialect.mysql.ast.statement.MySqlSetNamesStatement;
+import com.alibaba.druid.sql.dialect.mysql.ast.statement.MySqlSetTransactionIsolationLevelStatement;
+import com.alibaba.druid.sql.dialect.mysql.ast.statement.MySqlShowAuthorsStatement;
+import com.alibaba.druid.sql.dialect.mysql.ast.statement.MySqlShowBinLogEventsStatement;
+import com.alibaba.druid.sql.dialect.mysql.ast.statement.MySqlShowBinaryLogsStatement;
+import com.alibaba.druid.sql.dialect.mysql.ast.statement.MySqlShowCharacterSetStatement;
+import com.alibaba.druid.sql.dialect.mysql.ast.statement.MySqlShowCollationStatement;
+import com.alibaba.druid.sql.dialect.mysql.ast.statement.MySqlShowColumnsStatement;
+import com.alibaba.druid.sql.dialect.mysql.ast.statement.MySqlShowContributorsStatement;
+import com.alibaba.druid.sql.dialect.mysql.ast.statement.MySqlShowCreateDatabaseStatement;
+import com.alibaba.druid.sql.dialect.mysql.ast.statement.MySqlShowCreateEventStatement;
+import com.alibaba.druid.sql.dialect.mysql.ast.statement.MySqlShowCreateFunctionStatement;
+import com.alibaba.druid.sql.dialect.mysql.ast.statement.MySqlShowCreateProcedureStatement;
+import com.alibaba.druid.sql.dialect.mysql.ast.statement.MySqlShowCreateTableStatement;
+import com.alibaba.druid.sql.dialect.mysql.ast.statement.MySqlShowCreateTriggerStatement;
+import com.alibaba.druid.sql.dialect.mysql.ast.statement.MySqlShowCreateViewStatement;
+import com.alibaba.druid.sql.dialect.mysql.ast.statement.MySqlShowDatabasesStatement;
+import com.alibaba.druid.sql.dialect.mysql.ast.statement.MySqlShowEngineStatement;
+import com.alibaba.druid.sql.dialect.mysql.ast.statement.MySqlShowEnginesStatement;
+import com.alibaba.druid.sql.dialect.mysql.ast.statement.MySqlShowErrorsStatement;
+import com.alibaba.druid.sql.dialect.mysql.ast.statement.MySqlShowEventsStatement;
+import com.alibaba.druid.sql.dialect.mysql.ast.statement.MySqlShowFunctionCodeStatement;
+import com.alibaba.druid.sql.dialect.mysql.ast.statement.MySqlShowFunctionStatusStatement;
+import com.alibaba.druid.sql.dialect.mysql.ast.statement.MySqlShowGrantsStatement;
+import com.alibaba.druid.sql.dialect.mysql.ast.statement.MySqlShowMasterLogsStatement;
+import com.alibaba.druid.sql.dialect.mysql.ast.statement.MySqlShowStatusStatement;
+import com.alibaba.druid.sql.dialect.mysql.ast.statement.MySqlShowTablesStatement;
+import com.alibaba.druid.sql.dialect.mysql.ast.statement.MySqlShowWarningsStatement;
+import com.alibaba.druid.sql.dialect.mysql.ast.statement.MySqlStartTransactionStatement;
+import com.alibaba.druid.sql.dialect.mysql.ast.statement.MySqlTableIndex;
+import com.alibaba.druid.sql.dialect.mysql.ast.statement.MySqlUpdateStatement;
+import com.alibaba.druid.sql.visitor.SQLASTVisitor;
+
+public interface MySqlASTVisitor extends SQLASTVisitor {
+
+    boolean visit(MySqlBooleanExpr x);
+
+    void endVisit(MySqlBooleanExpr x);
+
+    boolean visit(MySqlSelectQueryBlock.Limit x);
+
+    void endVisit(MySqlSelectQueryBlock.Limit x);
+
+    boolean visit(MySqlTableIndex x);
+
+    void endVisit(MySqlTableIndex x);
+
+    boolean visit(MySqlKey x);
+
+    void endVisit(MySqlKey x);
+
+    boolean visit(MySqlPrimaryKey x);
+
+    void endVisit(MySqlPrimaryKey x);
+
+    void endVisit(MySqlIntervalExpr x);
+
+    boolean visit(MySqlIntervalExpr x);
+
+    void endVisit(MySqlExtractExpr x);
+
+    boolean visit(MySqlExtractExpr x);
+
+    void endVisit(MySqlMatchAgainstExpr x);
+
+    boolean visit(MySqlMatchAgainstExpr x);
+
+    void endVisit(MySqlBinaryExpr x);
+
+    boolean visit(MySqlBinaryExpr x);
+
+    void endVisit(MySqlPrepareStatement x);
+
+    boolean visit(MySqlPrepareStatement x);
+
+    void endVisit(MySqlExecuteStatement x);
+
+    boolean visit(MySqlExecuteStatement x);
+
+    void endVisit(MySqlDeleteStatement x);
+
+    boolean visit(MySqlDeleteStatement x);
+
+    void endVisit(MySqlInsertStatement x);
+
+    boolean visit(MySqlInsertStatement x);
+
+    void endVisit(MySqlLoadDataInFileStatement x);
+
+    boolean visit(MySqlLoadDataInFileStatement x);
+
+    void endVisit(MySqlLoadXmlStatement x);
+
+    boolean visit(MySqlLoadXmlStatement x);
+
+    void endVisit(MySqlReplicateStatement x);
+
+    boolean visit(MySqlReplicateStatement x);
+
+    void endVisit(MySqlSelectGroupBy x);
+
+    boolean visit(MySqlSelectGroupBy x);
+
+    void endVisit(MySqlStartTransactionStatement x);
+
+    boolean visit(MySqlStartTransactionStatement x);
+
+    void endVisit(MySqlCommitStatement x);
+
+    boolean visit(MySqlCommitStatement x);
+
+    void endVisit(MySqlRollbackStatement x);
+
+    boolean visit(MySqlRollbackStatement x);
+
+    void endVisit(MySqlShowColumnsStatement x);
+
+    boolean visit(MySqlShowColumnsStatement x);
+
+    void endVisit(MySqlShowTablesStatement x);
+
+    boolean visit(MySqlShowTablesStatement x);
+
+    void endVisit(MySqlShowDatabasesStatement x);
+
+    boolean visit(MySqlShowDatabasesStatement x);
+
+    void endVisit(MySqlShowWarningsStatement x);
+
+    boolean visit(MySqlShowWarningsStatement x);
+
+    void endVisit(MySqlShowStatusStatement x);
+
+    boolean visit(MySqlShowStatusStatement x);
+
+    void endVisit(MySqlShowAuthorsStatement x);
+
+    boolean visit(MySqlShowAuthorsStatement x);
+
+    void endVisit(CobarShowStatus x);
+
+    boolean visit(CobarShowStatus x);
+
+    void endVisit(MySqlKillStatement x);
+
+    boolean visit(MySqlKillStatement x);
+
+    void endVisit(MySqlBinlogStatement x);
+
+    boolean visit(MySqlBinlogStatement x);
+
+    void endVisit(MySqlResetStatement x);
+
+    boolean visit(MySqlResetStatement x);
+
+    void endVisit(MySqlDropUser x);
+
+    boolean visit(MySqlDropUser x);
+
+    void endVisit(MySqlCreateUserStatement x);
+
+    boolean visit(MySqlCreateUserStatement x);
+
+    void endVisit(MySqlCreateUserStatement.UserSpecification x);
+
+    boolean visit(MySqlCreateUserStatement.UserSpecification x);
+
+    void endVisit(MySqlDropTableStatement x);
+
+    boolean visit(MySqlDropTableStatement x);
+
+    void endVisit(MySqlPartitionByKey x);
+
+    boolean visit(MySqlPartitionByKey x);
+
+    boolean visit(MySqlSelectQueryBlock x);
+
+    void endVisit(MySqlSelectQueryBlock x);
+
+    boolean visit(MySqlOutFileExpr x);
+
+    void endVisit(MySqlOutFileExpr x);
+
+    boolean visit(MySqlDescribeStatement x);
+
+    void endVisit(MySqlDescribeStatement x);
+
+    boolean visit(MySqlUpdateStatement x);
+
+    void endVisit(MySqlUpdateStatement x);
+
+    boolean visit(MySqlSetTransactionIsolationLevelStatement x);
+
+    void endVisit(MySqlSetTransactionIsolationLevelStatement x);
+
+    boolean visit(MySqlSetNamesStatement x);
+
+    void endVisit(MySqlSetNamesStatement x);
+
+    boolean visit(MySqlSetCharSetStatement x);
+
+    void endVisit(MySqlSetCharSetStatement x);
+
+    boolean visit(MySqlShowBinaryLogsStatement x);
+
+    void endVisit(MySqlShowBinaryLogsStatement x);
+
+    boolean visit(MySqlShowMasterLogsStatement x);
+
+    void endVisit(MySqlShowMasterLogsStatement x);
+
+    boolean visit(MySqlShowCharacterSetStatement x);
+
+    void endVisit(MySqlShowCharacterSetStatement x);
+
+    boolean visit(MySqlShowCollationStatement x);
+
+    void endVisit(MySqlShowCollationStatement x);
+
+    boolean visit(MySqlShowBinLogEventsStatement x);
+
+    void endVisit(MySqlShowBinLogEventsStatement x);
+
+    boolean visit(MySqlShowContributorsStatement x);
+
+    void endVisit(MySqlShowContributorsStatement x);
+    
+    boolean visit(MySqlShowCreateDatabaseStatement x);
+    
+    void endVisit(MySqlShowCreateDatabaseStatement x);
+    
+    boolean visit(MySqlShowCreateEventStatement x);
+    
+    void endVisit(MySqlShowCreateEventStatement x);
+    
+    boolean visit(MySqlShowCreateFunctionStatement x);
+    
+    void endVisit(MySqlShowCreateFunctionStatement x);
+    
+    boolean visit(MySqlShowCreateProcedureStatement x);
+    
+    void endVisit(MySqlShowCreateProcedureStatement x);
+    
+    boolean visit(MySqlShowCreateTableStatement x);
+    
+    void endVisit(MySqlShowCreateTableStatement x);
+    
+    boolean visit(MySqlShowCreateTriggerStatement x);
+    
+    void endVisit(MySqlShowCreateTriggerStatement x);
+    
+    boolean visit(MySqlShowCreateViewStatement x);
+    
+    void endVisit(MySqlShowCreateViewStatement x);
+    
+    boolean visit(MySqlShowEngineStatement x);
+    
+    void endVisit(MySqlShowEngineStatement x);
+    
+    boolean visit(MySqlShowEnginesStatement x);
+    
+    void endVisit(MySqlShowEnginesStatement x);
+    
+    boolean visit(MySqlShowErrorsStatement x);
+    
+    void endVisit(MySqlShowErrorsStatement x);
+    
+    boolean visit(MySqlShowEventsStatement x);
+    
+    void endVisit(MySqlShowEventsStatement x);
+    
+    boolean visit(MySqlShowFunctionCodeStatement x);
+    
+    void endVisit(MySqlShowFunctionCodeStatement x);
+    
+    boolean visit(MySqlShowFunctionStatusStatement x);
+    
+    void endVisit(MySqlShowFunctionStatusStatement x);
+    
+    boolean visit(MySqlShowGrantsStatement x);
+    
+    void endVisit(MySqlShowGrantsStatement x);
+}