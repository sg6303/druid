package com.alibaba.druid.sql.dialect.postgresql.visitor;

<<<<<<< HEAD
=======
import com.alibaba.druid.sql.dialect.postgresql.ast.PGCurrentOfExpr;
>>>>>>> 62e0835c
import com.alibaba.druid.sql.dialect.postgresql.ast.PGDeleteStatement;
import com.alibaba.druid.sql.dialect.postgresql.ast.PGSelectQueryBlock.FetchClause;
import com.alibaba.druid.sql.dialect.postgresql.ast.PGSelectQueryBlock.ForClause;
import com.alibaba.druid.sql.dialect.postgresql.ast.PGSelectQueryBlock.IntoClause;
import com.alibaba.druid.sql.dialect.postgresql.ast.PGSelectQueryBlock.WindowClause;
import com.alibaba.druid.sql.dialect.postgresql.ast.PGTruncateStatement;
import com.alibaba.druid.sql.dialect.postgresql.ast.PGWithClause;
import com.alibaba.druid.sql.dialect.postgresql.ast.PGWithQuery;
import com.alibaba.druid.sql.visitor.SQLASTVisitorAdapter;

public class PGASTVisitorAdapter extends SQLASTVisitorAdapter implements PGASTVisitor {

    @Override
    public void endVisit(WindowClause x) {

    }

    @Override
    public boolean visit(WindowClause x) {

        return true;
    }

    @Override
    public void endVisit(FetchClause x) {

    }

    @Override
    public boolean visit(FetchClause x) {

        return true;
    }

    @Override
    public void endVisit(ForClause x) {

    }

    @Override
    public boolean visit(ForClause x) {

        return true;
    }

    @Override
    public void endVisit(PGWithQuery x) {

    }

    @Override
    public boolean visit(PGWithQuery x) {

        return true;
    }

    @Override
    public void endVisit(PGWithClause x) {

    }

    @Override
    public boolean visit(PGWithClause x) {

        return true;
    }

    @Override
    public void endVisit(IntoClause x) {

    }

    @Override
    public boolean visit(IntoClause x) {

        return true;
    }

    @Override
    public void endVisit(PGTruncateStatement x) {

    }

    @Override
    public boolean visit(PGTruncateStatement x) {

        return true;
    }
    
    @Override
    public void endVisit(PGDeleteStatement x) {
        
    }
    
    @Override
    public boolean visit(PGDeleteStatement x) {
        
        return true;
    }
<<<<<<< HEAD
=======
    
    @Override
    public void endVisit(PGCurrentOfExpr x) {
        
    }
    
    @Override
    public boolean visit(PGCurrentOfExpr x) {
        return true;
    }
>>>>>>> 62e0835c

}<|MERGE_RESOLUTION|>--- conflicted
+++ resolved
@@ -1,9 +1,6 @@
 package com.alibaba.druid.sql.dialect.postgresql.visitor;
 
-<<<<<<< HEAD
-=======
 import com.alibaba.druid.sql.dialect.postgresql.ast.PGCurrentOfExpr;
->>>>>>> 62e0835c
 import com.alibaba.druid.sql.dialect.postgresql.ast.PGDeleteStatement;
 import com.alibaba.druid.sql.dialect.postgresql.ast.PGSelectQueryBlock.FetchClause;
 import com.alibaba.druid.sql.dialect.postgresql.ast.PGSelectQueryBlock.ForClause;
@@ -103,8 +100,6 @@
         
         return true;
     }
-<<<<<<< HEAD
-=======
     
     @Override
     public void endVisit(PGCurrentOfExpr x) {
@@ -115,6 +110,5 @@
     public boolean visit(PGCurrentOfExpr x) {
         return true;
     }
->>>>>>> 62e0835c
 
 }