--- conflicted
+++ resolved
@@ -16,13 +16,9 @@
 package com.alibaba.druid.sql.dialect.mysql.visitor;
 
 import java.util.List;
-<<<<<<< HEAD
-
-=======
 import java.util.Properties;
 
 import com.alibaba.druid.sql.ast.SQLObject;
->>>>>>> 26419df2
 import com.alibaba.druid.sql.ast.expr.SQLBinaryOpExpr;
 import com.alibaba.druid.sql.ast.expr.SQLCharExpr;
 import com.alibaba.druid.sql.ast.expr.SQLIdentifierExpr;
@@ -39,13 +35,9 @@
 
 public class MySqlParameterizedOutputVisitor extends MySqlOutputVisitor implements ParameterizedVisitor {
 
-<<<<<<< HEAD
-    private int replaceCount;
-=======
     private boolean shardingSupport = true;
 
     private int     replaceCount;
->>>>>>> 26419df2
 
     public MySqlParameterizedOutputVisitor(){
         this(new StringBuilder());
@@ -53,8 +45,6 @@
 
     public MySqlParameterizedOutputVisitor(Appendable appender){
         super(appender);
-<<<<<<< HEAD
-=======
 
         configFromPropety(System.getProperties());
     }
@@ -76,7 +66,6 @@
 
     public void setShardingSupport(boolean shardingSupport) {
         this.shardingSupport = shardingSupport;
->>>>>>> 26419df2
     }
 
     public int getReplaceCount() {
@@ -93,11 +82,6 @@
 
     public boolean visit(SQLIdentifierExpr x) {
         final String name = x.getName();
-<<<<<<< HEAD
-        if (x.getParent() instanceof SQLExprTableSource || x.getParent() instanceof SQLPropertyExpr) {
-            int pos = name.lastIndexOf('_');
-            if (pos != -1 && pos != name.length()) {
-=======
         boolean computeSharding = isShardingSupport();
         if (computeSharding) {
             SQLObject parent = x.getParent();
@@ -107,7 +91,6 @@
         if (computeSharding) {
             int pos = name.lastIndexOf('_');
             if (pos != -1 && pos != name.length() - 1) {
->>>>>>> 26419df2
                 boolean isNumber = true;
                 for (int i = pos + 1; i < name.length(); ++i) {
                     char ch = name.charAt(i);
@@ -153,11 +136,7 @@
     }
 
     public boolean visit(SQLIntegerExpr x) {
-<<<<<<< HEAD
-        if (Boolean.TRUE.equals(x.getAttribute(ParameterizedOutputVisitorUtils.ATTR_PARAMS_SKIP))) {
-=======
         if (!ParameterizedOutputVisitorUtils.checkParameterize(x)) {
->>>>>>> 26419df2
             return super.visit(x);
         }
 
@@ -165,11 +144,7 @@
     }
 
     public boolean visit(SQLNumberExpr x) {
-<<<<<<< HEAD
-        if (Boolean.TRUE.equals(x.getAttribute(ParameterizedOutputVisitorUtils.ATTR_PARAMS_SKIP))) {
-=======
         if (!ParameterizedOutputVisitorUtils.checkParameterize(x)) {
->>>>>>> 26419df2
             return super.visit(x);
         }
 
@@ -177,11 +152,7 @@
     }
 
     public boolean visit(SQLCharExpr x) {
-<<<<<<< HEAD
-        if (Boolean.TRUE.equals(x.getAttribute(ParameterizedOutputVisitorUtils.ATTR_PARAMS_SKIP))) {
-=======
         if (!ParameterizedOutputVisitorUtils.checkParameterize(x)) {
->>>>>>> 26419df2
             return super.visit(x);
         }
 
@@ -189,11 +160,7 @@
     }
 
     public boolean visit(SQLNCharExpr x) {
-<<<<<<< HEAD
-        if (Boolean.TRUE.equals(x.getAttribute(ParameterizedOutputVisitorUtils.ATTR_PARAMS_SKIP))) {
-=======
         if (!ParameterizedOutputVisitorUtils.checkParameterize(x)) {
->>>>>>> 26419df2
             return super.visit(x);
         }
 
