package com.alibaba.druid.mapping.spi;

import java.util.Map;

import com.alibaba.druid.mapping.DruidMappingException;
import com.alibaba.druid.mapping.Entity;
import com.alibaba.druid.mapping.MappingEngine;
import com.alibaba.druid.mapping.Property;
import com.alibaba.druid.sql.ast.SQLExpr;
import com.alibaba.druid.sql.ast.expr.SQLAllColumnExpr;
import com.alibaba.druid.sql.ast.expr.SQLBinaryOpExpr;
import com.alibaba.druid.sql.ast.expr.SQLBinaryOperator;
import com.alibaba.druid.sql.ast.expr.SQLCharExpr;
import com.alibaba.druid.sql.ast.expr.SQLIdentifierExpr;
<<<<<<< HEAD
import com.alibaba.druid.sql.ast.expr.SQLPropertyExpr;
=======
import com.alibaba.druid.sql.ast.expr.SQLNumericLiteralExpr;
import com.alibaba.druid.sql.ast.expr.SQLPropertyExpr;
import com.alibaba.druid.sql.ast.expr.SQLVariantRefExpr;
>>>>>>> d8ecb756
import com.alibaba.druid.sql.ast.statement.SQLDeleteStatement;
import com.alibaba.druid.sql.ast.statement.SQLExprTableSource;
import com.alibaba.druid.sql.ast.statement.SQLInsertStatement;
import com.alibaba.druid.sql.ast.statement.SQLSelectItem;
import com.alibaba.druid.sql.ast.statement.SQLSelectQueryBlock;
import com.alibaba.druid.sql.ast.statement.SQLTableSource;
import com.alibaba.druid.sql.ast.statement.SQLUpdateStatement;

public class MappingVisitorUtils {

    public static boolean visit(MappingVisitor visitor, SQLExprTableSource x) {
        SQLExpr expr = x.getExpr();

        if (expr instanceof SQLIdentifierExpr) {
            SQLIdentifierExpr tableExpr = (SQLIdentifierExpr) expr;
            String entityName = tableExpr.getName();

            Entity entity = visitor.getEntity(entityName);

            if (entity == null) {
                throw new DruidMappingException("entity not foudn : " + entityName);
            }

            x.putAttribute("mapping.entity", entity);
<<<<<<< HEAD
            String tableName = visitor.getEngine().resolveTableName(entity, visitor.getParameters());
=======
            String tableName = visitor.resolveTableName(entity);
>>>>>>> d8ecb756
            tableExpr.setName(tableName);
        }

        if (x.getAlias() != null) {
            visitor.getTableSources().put(x.getAlias(), x);
        }

        return false;
    }

    public static boolean visit(MappingVisitor visitor, SQLTableSource x) {
        if (x.getAlias() != null) {
            visitor.getTableSources().put(x.getAlias(), x);
        }

        return true;
    }

    public static void fillSelectList(MappingVisitor visitor, SQLSelectQueryBlock x) {
        Entity entity = visitor.getFirstEntity();

        for (Property item : entity.getProperties().values()) {
            x.getSelectList().add(new SQLSelectItem(new SQLIdentifierExpr(item.getName()), '"' + item.getName() + '"'));
        }
    }

    public static boolean visit(MappingVisitor visitor, SQLPropertyExpr x) {
        SQLIdentifierExpr ownerExpr = (SQLIdentifierExpr) x.getOwner();
        String ownerName = ownerExpr.getName();

        String propertyName = x.getName();

        Property property = null;
        Entity entity = visitor.getEntity(ownerName);
        property = entity.getProperty(propertyName);

        if (property == null) {
            throw new DruidMappingException("property not found : " + propertyName);
        }

<<<<<<< HEAD
        String dbColumName = visitor.getEngine().resovleColumnName(entity, property, visitor.getParameters());
        x.setName(dbColumName);
=======
        String dbColumName = visitor.resovleColumnName(entity, property);
        x.setName(dbColumName);
        x.putAttribute("mapping.property", property);
        x.putAttribute("mapping.entity", entity);
>>>>>>> d8ecb756

        if (x.getParent() instanceof SQLSelectItem) {
            SQLSelectItem selectItem = (SQLSelectItem) x.getParent();
            if (selectItem.getAlias() == null) {
                selectItem.setAlias('"' + property.getName() + '"');
            }
        }

        return false;
    }
<<<<<<< HEAD

=======
    
>>>>>>> d8ecb756
    public static boolean visit(MappingVisitor visitor, SQLIdentifierExpr x) {
        String propertyName = x.getName();

        Property property = null;
        Entity propertyEntity = null;
        for (Entity entity : visitor.getEntities().values()) {
            property = entity.getProperty(propertyName);
            if (property != null) {
                propertyEntity = entity;
                break;
            }
        }

        if (property == null) {
            throw new DruidMappingException("property not found : " + propertyName);
        }

<<<<<<< HEAD
        String dbColumName = visitor.getEngine().resovleColumnName(propertyEntity, property, visitor.getParameters());
=======
        String dbColumName = visitor.resovleColumnName(propertyEntity, property);
>>>>>>> d8ecb756
        x.setName(dbColumName);
        
        x.putAttribute("mapping.property", property);
        x.putAttribute("mapping.entity", propertyEntity);

        if (x.getParent() instanceof SQLSelectItem) {
            SQLSelectItem selectItem = (SQLSelectItem) x.getParent();
            if (selectItem.getAlias() == null) {
                selectItem.setAlias('"' + property.getName() + '"');
            }
        }

        return false;
    }
    
    public static boolean visit(MappingVisitor visitor, SQLBinaryOpExpr x) {
        if (x.getOperator() == SQLBinaryOperator.Equality) {
            if (x.getLeft() instanceof SQLIdentifierExpr && isSimpleValue(visitor, x.getRight())) {
                visit(visitor, (SQLIdentifierExpr) x.getLeft());
                x.getRight().accept(visitor);
                
                Entity entity = (Entity) x.getLeft().getAttribute("mapping.entity");
                Property property = (Property) x.getLeft().getAttribute("mapping.property");
                Object value = x.getRight().getAttribute("mapping.value");
                
                visitor.getPropertyValues().add(new PropertyValue(entity, property, value));
                
                return false;
            }
            
            if (x.getLeft() instanceof SQLPropertyExpr && isSimpleValue(visitor, x.getRight())) {
                visit(visitor, (SQLPropertyExpr) x.getLeft());
                x.getRight().accept(visitor);
                
                Entity entity = (Entity) x.getLeft().getAttribute("mapping.entity");
                Property property = (Property) x.getLeft().getAttribute("mapping.property");
                Object value = x.getRight().getAttribute("mapping.value");
                
                visitor.getPropertyValues().add(new PropertyValue(entity, property, value));
                
                return false;
            }
        }
        
        return true;
    }
    
    private static boolean isSimpleValue(MappingVisitor visitor, SQLExpr expr) {
        if (expr instanceof SQLNumericLiteralExpr) {
            expr.putAttribute("mapping.value", ((SQLNumericLiteralExpr) expr).getNumber());
            return true;
        }
        
        if (expr instanceof SQLCharExpr) {
            expr.putAttribute("mapping.value", ((SQLCharExpr) expr).getText());
            return true;
        }
        
        if (expr instanceof SQLVariantRefExpr) {
            Map<String, Object> attributes = expr.getAttributes();
            Integer varIndex = (Integer) attributes.get("mapping.varIndex");
            if (varIndex == null) {
                varIndex = visitor.getAndIncrementVariantIndex();
                expr.putAttribute("mapping.varIndex", varIndex);
            }
            
            Object parameter = visitor.getParameters().get(varIndex);
            
            expr.putAttribute("mapping.value", parameter);
            return true;
        }
        
        return false;
    }
    
    public static boolean visit(MappingVisitor visitor, SQLVariantRefExpr x) {
        Map<String, Object> attributes = x.getAttributes();
        Integer varIndex = (Integer) attributes.get("mapping.varIndex");
        if (varIndex == null) {
            varIndex = visitor.getAndIncrementVariantIndex();
            x.putAttribute("mapping.varIndex", varIndex);
        }
        return false;
    }

    public static boolean visit(MappingVisitor visitor, SQLSelectQueryBlock x) {
        if (x.getSelectList().size() == 0) {
            fillSelectList(visitor, x);
        }

        if (x.getSelectList().size() == 1) {
            if (x.getSelectList().get(0).getExpr() instanceof SQLAllColumnExpr) {
                x.getSelectList().clear();
                fillSelectList(visitor, x);
            }
        }

        if (x.getFrom() == null) {
            Entity firstEntity = visitor.getFirstEntity();
            SQLExprTableSource from = new SQLExprTableSource(new SQLIdentifierExpr(firstEntity.getName()));
            from.putAttribute("mapping.entity", firstEntity);
            x.setFrom(from);
        }

        for (SQLSelectItem item : x.getSelectList()) {
            item.setParent(x);
        }

        return true;
    }

    public static Entity getEntity(MappingVisitor visitor, String name) {
        SQLTableSource tableSource = visitor.getTableSources().get(name);

        if (tableSource != null) {
            Entity entity = (Entity) tableSource.getAttribute("mapping.entity");
            if (entity != null) {
                return entity;
            }

            if (tableSource instanceof SQLExprTableSource) {
                SQLExpr expr = ((SQLExprTableSource) tableSource).getExpr();

                if (expr instanceof SQLIdentifierExpr) {
                    name = ((SQLIdentifierExpr) expr).getName();
                } else {
                    return null;
                }
            } else {
                return null;
            }
        }

        Entity entity = visitor.getEntities().get(name);

        if (entity == null) {
            for (Map.Entry<String, Entity> entry : visitor.getEntities().entrySet()) {
                if (entry.getKey().equalsIgnoreCase(name)) {
                    entity = entry.getValue();
                    break;
                }
            }
        }

        return entity;
    }

    public static void setDataSource(MappingEngine engine, SQLDeleteStatement stmt) {
        if (stmt.getExprTableSource() == null) {
            Entity entity = engine.getFirstEntity();
            stmt.setTableSource(new SQLIdentifierExpr(entity.getName()));
        }
    }

    public static void setDataSource(MappingEngine engine, SQLUpdateStatement stmt) {
        if (stmt.getTableSource() == null) {
            Entity entity = engine.getFirstEntity();
            stmt.setTableSource(new SQLIdentifierExpr(entity.getName()));
        }
    }

    public static void setDataSource(MappingEngine engine, SQLInsertStatement stmt) {
        if (stmt.getTableSource() == null) {
            Entity entity = engine.getFirstEntity();
            stmt.setTableSource(new SQLIdentifierExpr(entity.getName()));
        }
    }
}
<|MERGE_RESOLUTION|>--- conflicted
+++ resolved
@@ -1,304 +1,283 @@
-package com.alibaba.druid.mapping.spi;
-
-import java.util.Map;
-
-import com.alibaba.druid.mapping.DruidMappingException;
-import com.alibaba.druid.mapping.Entity;
-import com.alibaba.druid.mapping.MappingEngine;
-import com.alibaba.druid.mapping.Property;
-import com.alibaba.druid.sql.ast.SQLExpr;
-import com.alibaba.druid.sql.ast.expr.SQLAllColumnExpr;
-import com.alibaba.druid.sql.ast.expr.SQLBinaryOpExpr;
-import com.alibaba.druid.sql.ast.expr.SQLBinaryOperator;
-import com.alibaba.druid.sql.ast.expr.SQLCharExpr;
-import com.alibaba.druid.sql.ast.expr.SQLIdentifierExpr;
-<<<<<<< HEAD
-import com.alibaba.druid.sql.ast.expr.SQLPropertyExpr;
-=======
-import com.alibaba.druid.sql.ast.expr.SQLNumericLiteralExpr;
-import com.alibaba.druid.sql.ast.expr.SQLPropertyExpr;
-import com.alibaba.druid.sql.ast.expr.SQLVariantRefExpr;
->>>>>>> d8ecb756
-import com.alibaba.druid.sql.ast.statement.SQLDeleteStatement;
-import com.alibaba.druid.sql.ast.statement.SQLExprTableSource;
-import com.alibaba.druid.sql.ast.statement.SQLInsertStatement;
-import com.alibaba.druid.sql.ast.statement.SQLSelectItem;
-import com.alibaba.druid.sql.ast.statement.SQLSelectQueryBlock;
-import com.alibaba.druid.sql.ast.statement.SQLTableSource;
-import com.alibaba.druid.sql.ast.statement.SQLUpdateStatement;
-
-public class MappingVisitorUtils {
-
-    public static boolean visit(MappingVisitor visitor, SQLExprTableSource x) {
-        SQLExpr expr = x.getExpr();
-
-        if (expr instanceof SQLIdentifierExpr) {
-            SQLIdentifierExpr tableExpr = (SQLIdentifierExpr) expr;
-            String entityName = tableExpr.getName();
-
-            Entity entity = visitor.getEntity(entityName);
-
-            if (entity == null) {
-                throw new DruidMappingException("entity not foudn : " + entityName);
-            }
-
-            x.putAttribute("mapping.entity", entity);
-<<<<<<< HEAD
-            String tableName = visitor.getEngine().resolveTableName(entity, visitor.getParameters());
-=======
-            String tableName = visitor.resolveTableName(entity);
->>>>>>> d8ecb756
-            tableExpr.setName(tableName);
-        }
-
-        if (x.getAlias() != null) {
-            visitor.getTableSources().put(x.getAlias(), x);
-        }
-
-        return false;
-    }
-
-    public static boolean visit(MappingVisitor visitor, SQLTableSource x) {
-        if (x.getAlias() != null) {
-            visitor.getTableSources().put(x.getAlias(), x);
-        }
-
-        return true;
-    }
-
-    public static void fillSelectList(MappingVisitor visitor, SQLSelectQueryBlock x) {
-        Entity entity = visitor.getFirstEntity();
-
-        for (Property item : entity.getProperties().values()) {
-            x.getSelectList().add(new SQLSelectItem(new SQLIdentifierExpr(item.getName()), '"' + item.getName() + '"'));
-        }
-    }
-
-    public static boolean visit(MappingVisitor visitor, SQLPropertyExpr x) {
-        SQLIdentifierExpr ownerExpr = (SQLIdentifierExpr) x.getOwner();
-        String ownerName = ownerExpr.getName();
-
-        String propertyName = x.getName();
-
-        Property property = null;
-        Entity entity = visitor.getEntity(ownerName);
-        property = entity.getProperty(propertyName);
-
-        if (property == null) {
-            throw new DruidMappingException("property not found : " + propertyName);
-        }
-
-<<<<<<< HEAD
-        String dbColumName = visitor.getEngine().resovleColumnName(entity, property, visitor.getParameters());
-        x.setName(dbColumName);
-=======
-        String dbColumName = visitor.resovleColumnName(entity, property);
-        x.setName(dbColumName);
-        x.putAttribute("mapping.property", property);
-        x.putAttribute("mapping.entity", entity);
->>>>>>> d8ecb756
-
-        if (x.getParent() instanceof SQLSelectItem) {
-            SQLSelectItem selectItem = (SQLSelectItem) x.getParent();
-            if (selectItem.getAlias() == null) {
-                selectItem.setAlias('"' + property.getName() + '"');
-            }
-        }
-
-        return false;
-    }
-<<<<<<< HEAD
-
-=======
-    
->>>>>>> d8ecb756
-    public static boolean visit(MappingVisitor visitor, SQLIdentifierExpr x) {
-        String propertyName = x.getName();
-
-        Property property = null;
-        Entity propertyEntity = null;
-        for (Entity entity : visitor.getEntities().values()) {
-            property = entity.getProperty(propertyName);
-            if (property != null) {
-                propertyEntity = entity;
-                break;
-            }
-        }
-
-        if (property == null) {
-            throw new DruidMappingException("property not found : " + propertyName);
-        }
-
-<<<<<<< HEAD
-        String dbColumName = visitor.getEngine().resovleColumnName(propertyEntity, property, visitor.getParameters());
-=======
-        String dbColumName = visitor.resovleColumnName(propertyEntity, property);
->>>>>>> d8ecb756
-        x.setName(dbColumName);
-        
-        x.putAttribute("mapping.property", property);
-        x.putAttribute("mapping.entity", propertyEntity);
-
-        if (x.getParent() instanceof SQLSelectItem) {
-            SQLSelectItem selectItem = (SQLSelectItem) x.getParent();
-            if (selectItem.getAlias() == null) {
-                selectItem.setAlias('"' + property.getName() + '"');
-            }
-        }
-
-        return false;
-    }
-    
-    public static boolean visit(MappingVisitor visitor, SQLBinaryOpExpr x) {
-        if (x.getOperator() == SQLBinaryOperator.Equality) {
-            if (x.getLeft() instanceof SQLIdentifierExpr && isSimpleValue(visitor, x.getRight())) {
-                visit(visitor, (SQLIdentifierExpr) x.getLeft());
-                x.getRight().accept(visitor);
-                
-                Entity entity = (Entity) x.getLeft().getAttribute("mapping.entity");
-                Property property = (Property) x.getLeft().getAttribute("mapping.property");
-                Object value = x.getRight().getAttribute("mapping.value");
-                
-                visitor.getPropertyValues().add(new PropertyValue(entity, property, value));
-                
-                return false;
-            }
-            
-            if (x.getLeft() instanceof SQLPropertyExpr && isSimpleValue(visitor, x.getRight())) {
-                visit(visitor, (SQLPropertyExpr) x.getLeft());
-                x.getRight().accept(visitor);
-                
-                Entity entity = (Entity) x.getLeft().getAttribute("mapping.entity");
-                Property property = (Property) x.getLeft().getAttribute("mapping.property");
-                Object value = x.getRight().getAttribute("mapping.value");
-                
-                visitor.getPropertyValues().add(new PropertyValue(entity, property, value));
-                
-                return false;
-            }
-        }
-        
-        return true;
-    }
-    
-    private static boolean isSimpleValue(MappingVisitor visitor, SQLExpr expr) {
-        if (expr instanceof SQLNumericLiteralExpr) {
-            expr.putAttribute("mapping.value", ((SQLNumericLiteralExpr) expr).getNumber());
-            return true;
-        }
-        
-        if (expr instanceof SQLCharExpr) {
-            expr.putAttribute("mapping.value", ((SQLCharExpr) expr).getText());
-            return true;
-        }
-        
-        if (expr instanceof SQLVariantRefExpr) {
-            Map<String, Object> attributes = expr.getAttributes();
-            Integer varIndex = (Integer) attributes.get("mapping.varIndex");
-            if (varIndex == null) {
-                varIndex = visitor.getAndIncrementVariantIndex();
-                expr.putAttribute("mapping.varIndex", varIndex);
-            }
-            
-            Object parameter = visitor.getParameters().get(varIndex);
-            
-            expr.putAttribute("mapping.value", parameter);
-            return true;
-        }
-        
-        return false;
-    }
-    
-    public static boolean visit(MappingVisitor visitor, SQLVariantRefExpr x) {
-        Map<String, Object> attributes = x.getAttributes();
-        Integer varIndex = (Integer) attributes.get("mapping.varIndex");
-        if (varIndex == null) {
-            varIndex = visitor.getAndIncrementVariantIndex();
-            x.putAttribute("mapping.varIndex", varIndex);
-        }
-        return false;
-    }
-
-    public static boolean visit(MappingVisitor visitor, SQLSelectQueryBlock x) {
-        if (x.getSelectList().size() == 0) {
-            fillSelectList(visitor, x);
-        }
-
-        if (x.getSelectList().size() == 1) {
-            if (x.getSelectList().get(0).getExpr() instanceof SQLAllColumnExpr) {
-                x.getSelectList().clear();
-                fillSelectList(visitor, x);
-            }
-        }
-
-        if (x.getFrom() == null) {
-            Entity firstEntity = visitor.getFirstEntity();
-            SQLExprTableSource from = new SQLExprTableSource(new SQLIdentifierExpr(firstEntity.getName()));
-            from.putAttribute("mapping.entity", firstEntity);
-            x.setFrom(from);
-        }
-
-        for (SQLSelectItem item : x.getSelectList()) {
-            item.setParent(x);
-        }
-
-        return true;
-    }
-
-    public static Entity getEntity(MappingVisitor visitor, String name) {
-        SQLTableSource tableSource = visitor.getTableSources().get(name);
-
-        if (tableSource != null) {
-            Entity entity = (Entity) tableSource.getAttribute("mapping.entity");
-            if (entity != null) {
-                return entity;
-            }
-
-            if (tableSource instanceof SQLExprTableSource) {
-                SQLExpr expr = ((SQLExprTableSource) tableSource).getExpr();
-
-                if (expr instanceof SQLIdentifierExpr) {
-                    name = ((SQLIdentifierExpr) expr).getName();
-                } else {
-                    return null;
-                }
-            } else {
-                return null;
-            }
-        }
-
-        Entity entity = visitor.getEntities().get(name);
-
-        if (entity == null) {
-            for (Map.Entry<String, Entity> entry : visitor.getEntities().entrySet()) {
-                if (entry.getKey().equalsIgnoreCase(name)) {
-                    entity = entry.getValue();
-                    break;
-                }
-            }
-        }
-
-        return entity;
-    }
-
-    public static void setDataSource(MappingEngine engine, SQLDeleteStatement stmt) {
-        if (stmt.getExprTableSource() == null) {
-            Entity entity = engine.getFirstEntity();
-            stmt.setTableSource(new SQLIdentifierExpr(entity.getName()));
-        }
-    }
-
-    public static void setDataSource(MappingEngine engine, SQLUpdateStatement stmt) {
-        if (stmt.getTableSource() == null) {
-            Entity entity = engine.getFirstEntity();
-            stmt.setTableSource(new SQLIdentifierExpr(entity.getName()));
-        }
-    }
-
-    public static void setDataSource(MappingEngine engine, SQLInsertStatement stmt) {
-        if (stmt.getTableSource() == null) {
-            Entity entity = engine.getFirstEntity();
-            stmt.setTableSource(new SQLIdentifierExpr(entity.getName()));
-        }
-    }
-}
+package com.alibaba.druid.mapping.spi;
+
+import java.util.Map;
+
+import com.alibaba.druid.mapping.DruidMappingException;
+import com.alibaba.druid.mapping.Entity;
+import com.alibaba.druid.mapping.MappingEngine;
+import com.alibaba.druid.mapping.Property;
+import com.alibaba.druid.sql.ast.SQLExpr;
+import com.alibaba.druid.sql.ast.expr.SQLAllColumnExpr;
+import com.alibaba.druid.sql.ast.expr.SQLBinaryOpExpr;
+import com.alibaba.druid.sql.ast.expr.SQLBinaryOperator;
+import com.alibaba.druid.sql.ast.expr.SQLCharExpr;
+import com.alibaba.druid.sql.ast.expr.SQLIdentifierExpr;
+import com.alibaba.druid.sql.ast.expr.SQLNumericLiteralExpr;
+import com.alibaba.druid.sql.ast.expr.SQLPropertyExpr;
+import com.alibaba.druid.sql.ast.expr.SQLVariantRefExpr;
+import com.alibaba.druid.sql.ast.statement.SQLDeleteStatement;
+import com.alibaba.druid.sql.ast.statement.SQLExprTableSource;
+import com.alibaba.druid.sql.ast.statement.SQLInsertStatement;
+import com.alibaba.druid.sql.ast.statement.SQLSelectItem;
+import com.alibaba.druid.sql.ast.statement.SQLSelectQueryBlock;
+import com.alibaba.druid.sql.ast.statement.SQLTableSource;
+import com.alibaba.druid.sql.ast.statement.SQLUpdateStatement;
+
+public class MappingVisitorUtils {
+
+    public static boolean visit(MappingVisitor visitor, SQLExprTableSource x) {
+        SQLExpr expr = x.getExpr();
+
+        if (expr instanceof SQLIdentifierExpr) {
+            SQLIdentifierExpr tableExpr = (SQLIdentifierExpr) expr;
+            String entityName = tableExpr.getName();
+
+            Entity entity = visitor.getEntity(entityName);
+
+            if (entity == null) {
+                throw new DruidMappingException("entity not foudn : " + entityName);
+            }
+
+            x.putAttribute("mapping.entity", entity);
+            String tableName = visitor.resolveTableName(entity);
+            tableExpr.setName(tableName);
+        }
+
+        if (x.getAlias() != null) {
+            visitor.getTableSources().put(x.getAlias(), x);
+        }
+
+        return false;
+    }
+
+    public static boolean visit(MappingVisitor visitor, SQLTableSource x) {
+        if (x.getAlias() != null) {
+            visitor.getTableSources().put(x.getAlias(), x);
+        }
+
+        return true;
+    }
+
+    public static void fillSelectList(MappingVisitor visitor, SQLSelectQueryBlock x) {
+        Entity entity = visitor.getFirstEntity();
+
+        for (Property item : entity.getProperties().values()) {
+            x.getSelectList().add(new SQLSelectItem(new SQLIdentifierExpr(item.getName()), '"' + item.getName() + '"'));
+        }
+    }
+
+    public static boolean visit(MappingVisitor visitor, SQLPropertyExpr x) {
+        SQLIdentifierExpr ownerExpr = (SQLIdentifierExpr) x.getOwner();
+        String ownerName = ownerExpr.getName();
+
+        String propertyName = x.getName();
+
+        Property property = null;
+        Entity entity = visitor.getEntity(ownerName);
+        property = entity.getProperty(propertyName);
+
+        if (property == null) {
+            throw new DruidMappingException("property not found : " + propertyName);
+        }
+
+        String dbColumName = visitor.resovleColumnName(entity, property);
+        x.setName(dbColumName);
+        x.putAttribute("mapping.property", property);
+        x.putAttribute("mapping.entity", entity);
+
+        if (x.getParent() instanceof SQLSelectItem) {
+            SQLSelectItem selectItem = (SQLSelectItem) x.getParent();
+            if (selectItem.getAlias() == null) {
+                selectItem.setAlias('"' + property.getName() + '"');
+            }
+        }
+
+        return false;
+    }
+    
+    public static boolean visit(MappingVisitor visitor, SQLIdentifierExpr x) {
+        String propertyName = x.getName();
+
+        Property property = null;
+        Entity propertyEntity = null;
+        for (Entity entity : visitor.getEntities().values()) {
+            property = entity.getProperty(propertyName);
+            if (property != null) {
+                propertyEntity = entity;
+                break;
+            }
+        }
+
+        if (property == null) {
+            throw new DruidMappingException("property not found : " + propertyName);
+        }
+
+        String dbColumName = visitor.resovleColumnName(propertyEntity, property);
+        x.setName(dbColumName);
+        
+        x.putAttribute("mapping.property", property);
+        x.putAttribute("mapping.entity", propertyEntity);
+
+        if (x.getParent() instanceof SQLSelectItem) {
+            SQLSelectItem selectItem = (SQLSelectItem) x.getParent();
+            if (selectItem.getAlias() == null) {
+                selectItem.setAlias('"' + property.getName() + '"');
+            }
+        }
+
+        return false;
+    }
+    
+    public static boolean visit(MappingVisitor visitor, SQLBinaryOpExpr x) {
+        if (x.getOperator() == SQLBinaryOperator.Equality) {
+            if (x.getLeft() instanceof SQLIdentifierExpr && isSimpleValue(visitor, x.getRight())) {
+                visit(visitor, (SQLIdentifierExpr) x.getLeft());
+                x.getRight().accept(visitor);
+                
+                Entity entity = (Entity) x.getLeft().getAttribute("mapping.entity");
+                Property property = (Property) x.getLeft().getAttribute("mapping.property");
+                Object value = x.getRight().getAttribute("mapping.value");
+                
+                visitor.getPropertyValues().add(new PropertyValue(entity, property, value));
+                
+                return false;
+            }
+            
+            if (x.getLeft() instanceof SQLPropertyExpr && isSimpleValue(visitor, x.getRight())) {
+                visit(visitor, (SQLPropertyExpr) x.getLeft());
+                x.getRight().accept(visitor);
+                
+                Entity entity = (Entity) x.getLeft().getAttribute("mapping.entity");
+                Property property = (Property) x.getLeft().getAttribute("mapping.property");
+                Object value = x.getRight().getAttribute("mapping.value");
+                
+                visitor.getPropertyValues().add(new PropertyValue(entity, property, value));
+                
+                return false;
+            }
+        }
+        
+        return true;
+    }
+    
+    private static boolean isSimpleValue(MappingVisitor visitor, SQLExpr expr) {
+        if (expr instanceof SQLNumericLiteralExpr) {
+            expr.putAttribute("mapping.value", ((SQLNumericLiteralExpr) expr).getNumber());
+            return true;
+        }
+        
+        if (expr instanceof SQLCharExpr) {
+            expr.putAttribute("mapping.value", ((SQLCharExpr) expr).getText());
+            return true;
+        }
+        
+        if (expr instanceof SQLVariantRefExpr) {
+            Map<String, Object> attributes = expr.getAttributes();
+            Integer varIndex = (Integer) attributes.get("mapping.varIndex");
+            if (varIndex == null) {
+                varIndex = visitor.getAndIncrementVariantIndex();
+                expr.putAttribute("mapping.varIndex", varIndex);
+            }
+            
+            Object parameter = visitor.getParameters().get(varIndex);
+            
+            expr.putAttribute("mapping.value", parameter);
+            return true;
+        }
+        
+        return false;
+    }
+    
+    public static boolean visit(MappingVisitor visitor, SQLVariantRefExpr x) {
+        Map<String, Object> attributes = x.getAttributes();
+        Integer varIndex = (Integer) attributes.get("mapping.varIndex");
+        if (varIndex == null) {
+            varIndex = visitor.getAndIncrementVariantIndex();
+            x.putAttribute("mapping.varIndex", varIndex);
+        }
+        return false;
+    }
+
+    public static boolean visit(MappingVisitor visitor, SQLSelectQueryBlock x) {
+        if (x.getSelectList().size() == 0) {
+            fillSelectList(visitor, x);
+        }
+
+        if (x.getSelectList().size() == 1) {
+            if (x.getSelectList().get(0).getExpr() instanceof SQLAllColumnExpr) {
+                x.getSelectList().clear();
+                fillSelectList(visitor, x);
+            }
+        }
+
+        if (x.getFrom() == null) {
+            Entity firstEntity = visitor.getFirstEntity();
+            SQLExprTableSource from = new SQLExprTableSource(new SQLIdentifierExpr(firstEntity.getName()));
+            from.putAttribute("mapping.entity", firstEntity);
+            x.setFrom(from);
+        }
+
+        for (SQLSelectItem item : x.getSelectList()) {
+            item.setParent(x);
+        }
+
+        return true;
+    }
+
+    public static Entity getEntity(MappingVisitor visitor, String name) {
+        SQLTableSource tableSource = visitor.getTableSources().get(name);
+
+        if (tableSource != null) {
+            Entity entity = (Entity) tableSource.getAttribute("mapping.entity");
+            if (entity != null) {
+                return entity;
+            }
+
+            if (tableSource instanceof SQLExprTableSource) {
+                SQLExpr expr = ((SQLExprTableSource) tableSource).getExpr();
+
+                if (expr instanceof SQLIdentifierExpr) {
+                    name = ((SQLIdentifierExpr) expr).getName();
+                } else {
+                    return null;
+                }
+            } else {
+                return null;
+            }
+        }
+
+        Entity entity = visitor.getEntities().get(name);
+
+        if (entity == null) {
+            for (Map.Entry<String, Entity> entry : visitor.getEntities().entrySet()) {
+                if (entry.getKey().equalsIgnoreCase(name)) {
+                    entity = entry.getValue();
+                    break;
+                }
+            }
+        }
+
+        return entity;
+    }
+
+    public static void setDataSource(MappingEngine engine, SQLDeleteStatement stmt) {
+        if (stmt.getExprTableSource() == null) {
+            Entity entity = engine.getFirstEntity();
+            stmt.setTableSource(new SQLIdentifierExpr(entity.getName()));
+        }
+    }
+
+    public static void setDataSource(MappingEngine engine, SQLUpdateStatement stmt) {
+        if (stmt.getTableSource() == null) {
+            Entity entity = engine.getFirstEntity();
+            stmt.setTableSource(new SQLIdentifierExpr(entity.getName()));
+        }
+    }
+
+    public static void setDataSource(MappingEngine engine, SQLInsertStatement stmt) {
+        if (stmt.getTableSource() == null) {
+            Entity entity = engine.getFirstEntity();
+            stmt.setTableSource(new SQLIdentifierExpr(entity.getName()));
+        }
+    }
+}