package com.alibaba.druid.mapping.spi;

<<<<<<< HEAD
import java.util.ArrayList;
=======
>>>>>>> 972175f2
import java.util.Collections;
import java.util.LinkedHashMap;
import java.util.List;
import java.util.Map;

import com.alibaba.druid.mapping.Entity;
import com.alibaba.druid.mapping.MappingEngine;
<<<<<<< HEAD
import com.alibaba.druid.mapping.Property;
import com.alibaba.druid.sql.ast.expr.SQLBinaryOpExpr;
import com.alibaba.druid.sql.ast.expr.SQLIdentifierExpr;
import com.alibaba.druid.sql.ast.expr.SQLPropertyExpr;
import com.alibaba.druid.sql.ast.expr.SQLVariantRefExpr;
=======
import com.alibaba.druid.sql.ast.expr.SQLIdentifierExpr;
import com.alibaba.druid.sql.ast.expr.SQLPropertyExpr;
>>>>>>> 972175f2
import com.alibaba.druid.sql.ast.statement.SQLExprTableSource;
import com.alibaba.druid.sql.ast.statement.SQLJoinTableSource;
import com.alibaba.druid.sql.ast.statement.SQLSelectItem;
import com.alibaba.druid.sql.ast.statement.SQLSelectQueryBlock;
import com.alibaba.druid.sql.ast.statement.SQLSubqueryTableSource;
import com.alibaba.druid.sql.ast.statement.SQLTableSource;
import com.alibaba.druid.sql.dialect.oracle.ast.stmt.OracleDeleteStatement;
import com.alibaba.druid.sql.dialect.oracle.ast.stmt.OracleSelectQueryBlock;
import com.alibaba.druid.sql.dialect.oracle.ast.stmt.OracleSelectTableReference;
import com.alibaba.druid.sql.dialect.oracle.visitor.OracleASTVisitorAdapter;

public class OracleMappingVisitor extends OracleASTVisitorAdapter implements MappingVisitor {

<<<<<<< HEAD
    private final MappingEngine               engine;
    private final Map<String, SQLTableSource> tableSources = new LinkedHashMap<String, SQLTableSource>();

    private final List<Object>                parameters;
    private final List<PropertyValue>         propertyValues = new ArrayList<PropertyValue>();
    private int                               variantIndex   = 0;
=======
    private final MappingEngine                     engine;
    private final Map<String, SQLTableSource> tableSources = new LinkedHashMap<String, SQLTableSource>();

    private final List<Object>                parameters;
>>>>>>> 972175f2

    public OracleMappingVisitor(MappingEngine engine){
        this(engine, Collections.emptyList());
    }

    public OracleMappingVisitor(MappingEngine engine, List<Object> parameters){
        this.engine = engine;
        this.parameters = parameters;
    }

    public MappingEngine getEngine() {
        return engine;
    }

    public List<Object> getParameters() {
        return parameters;
<<<<<<< HEAD
    }
    
    public List<PropertyValue> getPropertyValues() {
        return propertyValues;
=======
>>>>>>> 972175f2
    }

    public LinkedHashMap<String, Entity> getEntities() {
        return engine.getEntities();
    }

    public Map<String, SQLTableSource> getTableSources() {
        return tableSources;
    }

<<<<<<< HEAD
    @Override
    public String resolveTableName(Entity entity) {
        return engine.resolveTableName(entity, parameters);
    }

    @Override
    public String resovleColumnName(Entity entity, Property property) {
        return engine.resovleColumnName(entity, property, parameters);
    }

=======
>>>>>>> 972175f2
    public Entity getFirstEntity() {
        return engine.getFirstEntity();
    }

    public Entity getEntity(String name) {
        return MappingVisitorUtils.getEntity(this, name);
    }

    @Override
    public boolean visit(SQLSelectItem x) {
        x.getExpr().setParent(x);
        return true;
    }

    @Override
    public boolean visit(OracleSelectQueryBlock x) {
        return MappingVisitorUtils.visit(this, x);
    }

    @Override
    public boolean visit(SQLSelectQueryBlock x) {
        return MappingVisitorUtils.visit(this, x);
    }

    @Override
    public boolean visit(SQLIdentifierExpr x) {
        return MappingVisitorUtils.visit(this, x);
    }
    
    @Override
    public boolean visit(SQLPropertyExpr x) {
        return MappingVisitorUtils.visit(this, x);
    }

    @Override
    public boolean visit(SQLPropertyExpr x) {
        return MappingVisitorUtils.visit(this, x);
    }

    @Override
    public boolean visit(SQLBinaryOpExpr x) {
        return MappingVisitorUtils.visit(this, x);
    }
    
    @Override
    public boolean visit(SQLVariantRefExpr x) {
        return MappingVisitorUtils.visit(this, x);
    }

    @Override
    public boolean visit(SQLSubqueryTableSource x) {
        return MappingVisitorUtils.visit(this, x);
    }

    @Override
    public boolean visit(SQLJoinTableSource x) {
        return MappingVisitorUtils.visit(this, x);
    }

    @Override
    public boolean visit(SQLExprTableSource x) {
        return MappingVisitorUtils.visit(this, x);
    }

    @Override
    public boolean visit(OracleSelectTableReference x) {
        return MappingVisitorUtils.visit(this, x);
    }

    @Override
    public boolean visit(OracleDeleteStatement x) {

        return true;
    }

    @Override
    public int getAndIncrementVariantIndex() {
        return variantIndex++;
    }
    
    public int getVariantIndex() {
        return variantIndex;
    }
}
<|MERGE_RESOLUTION|>--- conflicted
+++ resolved
@@ -1,179 +1,153 @@
-package com.alibaba.druid.mapping.spi;
-
-<<<<<<< HEAD
-import java.util.ArrayList;
-=======
->>>>>>> 972175f2
-import java.util.Collections;
-import java.util.LinkedHashMap;
-import java.util.List;
-import java.util.Map;
-
-import com.alibaba.druid.mapping.Entity;
-import com.alibaba.druid.mapping.MappingEngine;
-<<<<<<< HEAD
-import com.alibaba.druid.mapping.Property;
-import com.alibaba.druid.sql.ast.expr.SQLBinaryOpExpr;
-import com.alibaba.druid.sql.ast.expr.SQLIdentifierExpr;
-import com.alibaba.druid.sql.ast.expr.SQLPropertyExpr;
-import com.alibaba.druid.sql.ast.expr.SQLVariantRefExpr;
-=======
-import com.alibaba.druid.sql.ast.expr.SQLIdentifierExpr;
-import com.alibaba.druid.sql.ast.expr.SQLPropertyExpr;
->>>>>>> 972175f2
-import com.alibaba.druid.sql.ast.statement.SQLExprTableSource;
-import com.alibaba.druid.sql.ast.statement.SQLJoinTableSource;
-import com.alibaba.druid.sql.ast.statement.SQLSelectItem;
-import com.alibaba.druid.sql.ast.statement.SQLSelectQueryBlock;
-import com.alibaba.druid.sql.ast.statement.SQLSubqueryTableSource;
-import com.alibaba.druid.sql.ast.statement.SQLTableSource;
-import com.alibaba.druid.sql.dialect.oracle.ast.stmt.OracleDeleteStatement;
-import com.alibaba.druid.sql.dialect.oracle.ast.stmt.OracleSelectQueryBlock;
-import com.alibaba.druid.sql.dialect.oracle.ast.stmt.OracleSelectTableReference;
-import com.alibaba.druid.sql.dialect.oracle.visitor.OracleASTVisitorAdapter;
-
-public class OracleMappingVisitor extends OracleASTVisitorAdapter implements MappingVisitor {
-
-<<<<<<< HEAD
-    private final MappingEngine               engine;
-    private final Map<String, SQLTableSource> tableSources = new LinkedHashMap<String, SQLTableSource>();
-
-    private final List<Object>                parameters;
-    private final List<PropertyValue>         propertyValues = new ArrayList<PropertyValue>();
-    private int                               variantIndex   = 0;
-=======
-    private final MappingEngine                     engine;
-    private final Map<String, SQLTableSource> tableSources = new LinkedHashMap<String, SQLTableSource>();
-
-    private final List<Object>                parameters;
->>>>>>> 972175f2
-
-    public OracleMappingVisitor(MappingEngine engine){
-        this(engine, Collections.emptyList());
-    }
-
-    public OracleMappingVisitor(MappingEngine engine, List<Object> parameters){
-        this.engine = engine;
-        this.parameters = parameters;
-    }
-
-    public MappingEngine getEngine() {
-        return engine;
-    }
-
-    public List<Object> getParameters() {
-        return parameters;
-<<<<<<< HEAD
-    }
-    
-    public List<PropertyValue> getPropertyValues() {
-        return propertyValues;
-=======
->>>>>>> 972175f2
-    }
-
-    public LinkedHashMap<String, Entity> getEntities() {
-        return engine.getEntities();
-    }
-
-    public Map<String, SQLTableSource> getTableSources() {
-        return tableSources;
-    }
-
-<<<<<<< HEAD
-    @Override
-    public String resolveTableName(Entity entity) {
-        return engine.resolveTableName(entity, parameters);
-    }
-
-    @Override
-    public String resovleColumnName(Entity entity, Property property) {
-        return engine.resovleColumnName(entity, property, parameters);
-    }
-
-=======
->>>>>>> 972175f2
-    public Entity getFirstEntity() {
-        return engine.getFirstEntity();
-    }
-
-    public Entity getEntity(String name) {
-        return MappingVisitorUtils.getEntity(this, name);
-    }
-
-    @Override
-    public boolean visit(SQLSelectItem x) {
-        x.getExpr().setParent(x);
-        return true;
-    }
-
-    @Override
-    public boolean visit(OracleSelectQueryBlock x) {
-        return MappingVisitorUtils.visit(this, x);
-    }
-
-    @Override
-    public boolean visit(SQLSelectQueryBlock x) {
-        return MappingVisitorUtils.visit(this, x);
-    }
-
-    @Override
-    public boolean visit(SQLIdentifierExpr x) {
-        return MappingVisitorUtils.visit(this, x);
-    }
-    
-    @Override
-    public boolean visit(SQLPropertyExpr x) {
-        return MappingVisitorUtils.visit(this, x);
-    }
-
-    @Override
-    public boolean visit(SQLPropertyExpr x) {
-        return MappingVisitorUtils.visit(this, x);
-    }
-
-    @Override
-    public boolean visit(SQLBinaryOpExpr x) {
-        return MappingVisitorUtils.visit(this, x);
-    }
-    
-    @Override
-    public boolean visit(SQLVariantRefExpr x) {
-        return MappingVisitorUtils.visit(this, x);
-    }
-
-    @Override
-    public boolean visit(SQLSubqueryTableSource x) {
-        return MappingVisitorUtils.visit(this, x);
-    }
-
-    @Override
-    public boolean visit(SQLJoinTableSource x) {
-        return MappingVisitorUtils.visit(this, x);
-    }
-
-    @Override
-    public boolean visit(SQLExprTableSource x) {
-        return MappingVisitorUtils.visit(this, x);
-    }
-
-    @Override
-    public boolean visit(OracleSelectTableReference x) {
-        return MappingVisitorUtils.visit(this, x);
-    }
-
-    @Override
-    public boolean visit(OracleDeleteStatement x) {
-
-        return true;
-    }
-
-    @Override
-    public int getAndIncrementVariantIndex() {
-        return variantIndex++;
-    }
-    
-    public int getVariantIndex() {
-        return variantIndex;
-    }
-}
+package com.alibaba.druid.mapping.spi;
+
+import java.util.ArrayList;
+import java.util.Collections;
+import java.util.LinkedHashMap;
+import java.util.List;
+import java.util.Map;
+
+import com.alibaba.druid.mapping.Entity;
+import com.alibaba.druid.mapping.MappingEngine;
+import com.alibaba.druid.mapping.Property;
+import com.alibaba.druid.sql.ast.expr.SQLBinaryOpExpr;
+import com.alibaba.druid.sql.ast.expr.SQLIdentifierExpr;
+import com.alibaba.druid.sql.ast.expr.SQLPropertyExpr;
+import com.alibaba.druid.sql.ast.expr.SQLVariantRefExpr;
+import com.alibaba.druid.sql.ast.statement.SQLExprTableSource;
+import com.alibaba.druid.sql.ast.statement.SQLJoinTableSource;
+import com.alibaba.druid.sql.ast.statement.SQLSelectItem;
+import com.alibaba.druid.sql.ast.statement.SQLSelectQueryBlock;
+import com.alibaba.druid.sql.ast.statement.SQLSubqueryTableSource;
+import com.alibaba.druid.sql.ast.statement.SQLTableSource;
+import com.alibaba.druid.sql.dialect.oracle.ast.stmt.OracleDeleteStatement;
+import com.alibaba.druid.sql.dialect.oracle.ast.stmt.OracleSelectQueryBlock;
+import com.alibaba.druid.sql.dialect.oracle.ast.stmt.OracleSelectTableReference;
+import com.alibaba.druid.sql.dialect.oracle.visitor.OracleASTVisitorAdapter;
+
+public class OracleMappingVisitor extends OracleASTVisitorAdapter implements MappingVisitor {
+
+    private final MappingEngine               engine;
+    private final Map<String, SQLTableSource> tableSources = new LinkedHashMap<String, SQLTableSource>();
+
+    private final List<Object>                parameters;
+    private final List<PropertyValue>         propertyValues = new ArrayList<PropertyValue>();
+    private int                               variantIndex   = 0;
+
+    public OracleMappingVisitor(MappingEngine engine){
+        this(engine, Collections.emptyList());
+    }
+
+    public OracleMappingVisitor(MappingEngine engine, List<Object> parameters){
+        this.engine = engine;
+        this.parameters = parameters;
+    }
+
+    public MappingEngine getEngine() {
+        return engine;
+    }
+
+    public List<Object> getParameters() {
+        return parameters;
+    }
+    
+    public List<PropertyValue> getPropertyValues() {
+        return propertyValues;
+    }
+
+    public LinkedHashMap<String, Entity> getEntities() {
+        return engine.getEntities();
+    }
+
+    public Map<String, SQLTableSource> getTableSources() {
+        return tableSources;
+    }
+
+    @Override
+    public String resolveTableName(Entity entity) {
+        return engine.resolveTableName(entity, parameters);
+    }
+
+    @Override
+    public String resovleColumnName(Entity entity, Property property) {
+        return engine.resovleColumnName(entity, property, parameters);
+    }
+
+    public Entity getFirstEntity() {
+        return engine.getFirstEntity();
+    }
+
+    public Entity getEntity(String name) {
+        return MappingVisitorUtils.getEntity(this, name);
+    }
+
+    @Override
+    public boolean visit(SQLSelectItem x) {
+        x.getExpr().setParent(x);
+        return true;
+    }
+
+    @Override
+    public boolean visit(OracleSelectQueryBlock x) {
+        return MappingVisitorUtils.visit(this, x);
+    }
+
+    @Override
+    public boolean visit(SQLSelectQueryBlock x) {
+        return MappingVisitorUtils.visit(this, x);
+    }
+
+    @Override
+    public boolean visit(SQLIdentifierExpr x) {
+        return MappingVisitorUtils.visit(this, x);
+    }
+    
+    @Override
+    public boolean visit(SQLPropertyExpr x) {
+        return MappingVisitorUtils.visit(this, x);
+    }
+
+    @Override
+    public boolean visit(SQLBinaryOpExpr x) {
+        return MappingVisitorUtils.visit(this, x);
+    }
+    
+    @Override
+    public boolean visit(SQLVariantRefExpr x) {
+        return MappingVisitorUtils.visit(this, x);
+    }
+
+    @Override
+    public boolean visit(SQLSubqueryTableSource x) {
+        return MappingVisitorUtils.visit(this, x);
+    }
+
+    @Override
+    public boolean visit(SQLJoinTableSource x) {
+        return MappingVisitorUtils.visit(this, x);
+    }
+
+    @Override
+    public boolean visit(SQLExprTableSource x) {
+        return MappingVisitorUtils.visit(this, x);
+    }
+
+    @Override
+    public boolean visit(OracleSelectTableReference x) {
+        return MappingVisitorUtils.visit(this, x);
+    }
+
+    @Override
+    public boolean visit(OracleDeleteStatement x) {
+
+        return true;
+    }
+
+    @Override
+    public int getAndIncrementVariantIndex() {
+        return variantIndex++;
+    }
+    
+    public int getVariantIndex() {
+        return variantIndex;
+    }
+}