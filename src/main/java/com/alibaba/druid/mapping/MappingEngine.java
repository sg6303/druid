--- conflicted
+++ resolved
@@ -1,267 +1,263 @@
-package com.alibaba.druid.mapping;
-
-import java.sql.Connection;
-import java.sql.SQLException;
-import java.util.ArrayList;
-import java.util.Collections;
-import java.util.LinkedHashMap;
-import java.util.List;
-import java.util.Map;
-
-import javax.sql.DataSource;
-
-import com.alibaba.druid.mapping.spi.MappingProvider;
-import com.alibaba.druid.mapping.spi.MappingVisitor;
-import com.alibaba.druid.mapping.spi.MySqlMappingProvider;
-import com.alibaba.druid.sql.ast.SQLObject;
-import com.alibaba.druid.sql.ast.statement.SQLDeleteStatement;
-import com.alibaba.druid.sql.ast.statement.SQLInsertStatement;
-import com.alibaba.druid.sql.ast.statement.SQLSelectQueryBlock;
-import com.alibaba.druid.sql.ast.statement.SQLUpdateStatement;
-import com.alibaba.druid.sql.visitor.ExportParameterVisitor;
-import com.alibaba.druid.sql.visitor.SQLASTOutputVisitor;
-import com.alibaba.druid.util.JdbcUtils;
-
-public class MappingEngine {
-
-    private LinkedHashMap<String, Entity> entities = new LinkedHashMap<String, Entity>();
-    private Integer                       maxLimit;
-    private final MappingProvider         provider;
-    private DataSource                    dataSource;
-
-    public MappingEngine(){
-        this(new MySqlMappingProvider());
-    }
-    
-    public Entity getFirstEntity() {
-        for (Map.Entry<String, Entity> entry : entities.entrySet()) {
-            return entry.getValue();
-        }
-
-        return null;
-    }
-
-    public DataSource getDataSource() {
-        return dataSource;
-    }
-
-    public void setDataSource(DataSource dataSource) {
-        this.dataSource = dataSource;
-    }
-
-    public MappingEngine(MappingProvider provider){
-        this.provider = provider;
-    }
-
-    public MappingProvider getMappingProvider() {
-        return provider;
-    }
-
-    public Integer getMaxLimit() {
-        return maxLimit;
-    }
-
-    public void setMaxLimit(Integer maxLimit) {
-        this.maxLimit = maxLimit;
-    }
-
-    public LinkedHashMap<String, Entity> getEntities() {
-        return entities;
-    }
-
-    public void addEntity(Entity entity) {
-        this.entities.put(entity.getName(), entity);
-    }
-
-    public MappingVisitor createMappingVisitor() {
-        return provider.createMappingVisitor(this);
-    }
-    
-    public MappingVisitor createMappingVisitor(List<Object> parameters) {
-        return provider.createMappingVisitor(this, parameters);
-    }
-
-    public SQLASTOutputVisitor createOutputVisitor(Appendable out) {
-        return provider.createOutputVisitor(this, out);
-    }
-
-    public SQLSelectQueryBlock explainToSelectSQLObject(String sql) {
-        return provider.explainToSelectSQLObject(this, sql);
-    }
-    
-    public String explainToSelectSQL(String sql) {
-        return explainToSelectSQL(sql, Collections.emptyList());
-    }
-
-    public String explainToSelectSQL(String sql, List<Object> parameters) {
-        SQLSelectQueryBlock query = explainToSelectSQLObject(sql);
-
-<<<<<<< HEAD
-        query.accept(this.createMappingVisitor(parameters));
-=======
-        MappingVisitor visitor = this.createMappingVisitor(parameters);
-        query.accept(visitor);
->>>>>>> d8ecb756
-
-        return toSQL(query);
-    }
-
-    public SQLDeleteStatement explainToDeleteSQLObject(String sql) {
-        return provider.explainToDeleteSQLObject(this, sql);
-    }
-
-    public String explainToDeleteSQL(String sql) {
-        SQLDeleteStatement stmt = explainToDeleteSQLObject(sql);
-        
-        MappingVisitor visitor = this.createMappingVisitor(Collections.emptyList());
-        stmt.accept(visitor);
-
-        return toSQL(stmt);
-    }
-    
-    public String resolveTableName(Entity entity, List<Object> parameters) {
-        return entity.getTableName();
-    }
-    
-    public String resovleColumnName(Entity entity, Property property, List<Object> parameters) {
-        return property.getDbColumnName();
-    }
-    
-    public String resolveTableName(Entity entity, List<Object> parameters) {
-        return entity.getTableName();
-    }
-    
-    public String resovleColumnName(Entity entity, Property property, List<Object> parameters) {
-        return property.getDbColumnName();
-    }
-
-    public SQLUpdateStatement explainToUpdateSQLObject(String sql) {
-        return provider.explainToUpdateSQLObject(this, sql);
-    }
-
-    public String explainToUpdateSQL(String sql) {
-        SQLUpdateStatement stmt = explainToUpdateSQLObject(sql);
-
-        MappingVisitor visitor = this.createMappingVisitor(Collections.emptyList());
-        stmt.accept(visitor);
-
-        return toSQL(stmt);
-    }
-
-    public SQLInsertStatement explainToInsertSQLObject(String sql) {
-        return provider.explainToInsertSQLObject(this, sql);
-    }
-
-    public String explainToInsertSQL(String sql) {
-        SQLInsertStatement stmt = explainToInsertSQLObject(sql);
-
-        MappingVisitor visitor = this.createMappingVisitor(Collections.emptyList());
-        stmt.accept(visitor);
-
-        return toSQL(stmt);
-    }
-
-    public List<Object> exportParameters(SQLObject sqlObject) {
-        List<Object> parameters = new ArrayList<Object>();
-        exportParameters(sqlObject, parameters);
-        return parameters;
-    }
-
-    public void exportParameters(SQLObject sqlObject, List<Object> parameters) {
-        ExportParameterVisitor exporter = this.provider.createExportParameterVisitor(parameters);
-        sqlObject.accept(exporter);
-    }
-
-    public String toSQL(SQLObject sqlObject) {
-        return toSQL(sqlObject, false);
-    }
-
-    public String toSQL(SQLObject sqlObject, boolean exportParameter) {
-        if (exportParameter) {
-            exportParameters(sqlObject);
-        }
-
-        StringBuilder out = new StringBuilder();
-        SQLASTOutputVisitor outputVisitor = createOutputVisitor(out);
-        sqlObject.accept(outputVisitor);
-
-        return out.toString();
-    }
-
-    public List<Map<String, Object>> select(Connection conn, String sql, List<Object> parameters) throws SQLException {
-        SQLSelectQueryBlock sqlObject = this.explainToSelectSQLObject(sql);
-        exportParameters(sqlObject, parameters);
-        String rawSql = this.toSQL(sqlObject);
-        return JdbcUtils.executeQuery(conn, rawSql, parameters);
-    }
-
-    public int delete(Connection conn, String sql, List<Object> parameters) throws SQLException {
-        SQLDeleteStatement sqlObject = this.explainToDeleteSQLObject(sql);
-        exportParameters(sqlObject, parameters);
-        String rawSql = this.toSQL(sqlObject);
-        int updateCount = JdbcUtils.executeUpdate(conn, rawSql, parameters);
-        return updateCount;
-    }
-
-    public int update(Connection conn, String sql, List<Object> parameters) throws SQLException {
-        SQLUpdateStatement sqlObject = this.explainToUpdateSQLObject(sql);
-        exportParameters(sqlObject, parameters);
-        String rawSql = this.toSQL(sqlObject);
-        int updateCount = JdbcUtils.executeUpdate(conn, rawSql, parameters);
-        return updateCount;
-    }
-
-    public void insert(Connection conn, String sql, List<Object> parameters) throws SQLException {
-        SQLInsertStatement sqlObject = this.explainToInsertSQLObject(sql);
-        exportParameters(sqlObject, parameters);
-        String rawSql = this.toSQL(sqlObject);
-        JdbcUtils.execute(conn, rawSql, parameters);
-    }
-
-    public Connection getConnection() throws SQLException {
-        if (dataSource == null) {
-            throw new SQLException("datasource not init.");
-        }
-        return this.dataSource.getConnection();
-    }
-
-    public List<Map<String, Object>> select(String sql, List<Object> parameters) throws SQLException {
-        Connection conn = null;
-        try {
-            conn = getConnection();
-            return select(conn, sql, parameters);
-        } finally {
-            JdbcUtils.close(conn);
-        }
-    }
-
-    public int delete(String sql, List<Object> parameters) throws SQLException {
-        Connection conn = null;
-        try {
-            conn = getConnection();
-            return delete(conn, sql, parameters);
-        } finally {
-            JdbcUtils.close(conn);
-        }
-    }
-
-    public int update(String sql, List<Object> parameters) throws SQLException {
-        Connection conn = null;
-        try {
-            conn = getConnection();
-            return update(conn, sql, parameters);
-        } finally {
-            JdbcUtils.close(conn);
-        }
-    }
-
-    public void insert(String sql, List<Object> parameters) throws SQLException {
-        Connection conn = null;
-        try {
-            conn = getConnection();
-            insert(conn, sql, parameters);
-        } finally {
-            JdbcUtils.close(conn);
-        }
-    }
-}
+package com.alibaba.druid.mapping;
+
+import java.sql.Connection;
+import java.sql.SQLException;
+import java.util.ArrayList;
+import java.util.Collections;
+import java.util.LinkedHashMap;
+import java.util.List;
+import java.util.Map;
+
+import javax.sql.DataSource;
+
+import com.alibaba.druid.mapping.spi.MappingProvider;
+import com.alibaba.druid.mapping.spi.MappingVisitor;
+import com.alibaba.druid.mapping.spi.MySqlMappingProvider;
+import com.alibaba.druid.sql.ast.SQLObject;
+import com.alibaba.druid.sql.ast.statement.SQLDeleteStatement;
+import com.alibaba.druid.sql.ast.statement.SQLInsertStatement;
+import com.alibaba.druid.sql.ast.statement.SQLSelectQueryBlock;
+import com.alibaba.druid.sql.ast.statement.SQLUpdateStatement;
+import com.alibaba.druid.sql.visitor.ExportParameterVisitor;
+import com.alibaba.druid.sql.visitor.SQLASTOutputVisitor;
+import com.alibaba.druid.util.JdbcUtils;
+
+public class MappingEngine {
+
+    private LinkedHashMap<String, Entity> entities = new LinkedHashMap<String, Entity>();
+    private Integer                       maxLimit;
+    private final MappingProvider         provider;
+    private DataSource                    dataSource;
+
+    public MappingEngine(){
+        this(new MySqlMappingProvider());
+    }
+    
+    public Entity getFirstEntity() {
+        for (Map.Entry<String, Entity> entry : entities.entrySet()) {
+            return entry.getValue();
+        }
+
+        return null;
+    }
+
+    public DataSource getDataSource() {
+        return dataSource;
+    }
+
+    public void setDataSource(DataSource dataSource) {
+        this.dataSource = dataSource;
+    }
+
+    public MappingEngine(MappingProvider provider){
+        this.provider = provider;
+    }
+
+    public MappingProvider getMappingProvider() {
+        return provider;
+    }
+
+    public Integer getMaxLimit() {
+        return maxLimit;
+    }
+
+    public void setMaxLimit(Integer maxLimit) {
+        this.maxLimit = maxLimit;
+    }
+
+    public LinkedHashMap<String, Entity> getEntities() {
+        return entities;
+    }
+
+    public void addEntity(Entity entity) {
+        this.entities.put(entity.getName(), entity);
+    }
+
+    public MappingVisitor createMappingVisitor() {
+        return provider.createMappingVisitor(this);
+    }
+    
+    public MappingVisitor createMappingVisitor(List<Object> parameters) {
+        return provider.createMappingVisitor(this, parameters);
+    }
+
+    public SQLASTOutputVisitor createOutputVisitor(Appendable out) {
+        return provider.createOutputVisitor(this, out);
+    }
+
+    public SQLSelectQueryBlock explainToSelectSQLObject(String sql) {
+        return provider.explainToSelectSQLObject(this, sql);
+    }
+    
+    public String explainToSelectSQL(String sql) {
+        return explainToSelectSQL(sql, Collections.emptyList());
+    }
+
+    public String explainToSelectSQL(String sql, List<Object> parameters) {
+        SQLSelectQueryBlock query = explainToSelectSQLObject(sql);
+
+        MappingVisitor visitor = this.createMappingVisitor(parameters);
+        query.accept(visitor);
+        afterResole(visitor);
+
+        return toSQL(query);
+    }
+    
+    public void afterResole(MappingVisitor visitor) {
+        
+    }
+
+    public SQLDeleteStatement explainToDeleteSQLObject(String sql) {
+        return provider.explainToDeleteSQLObject(this, sql);
+    }
+
+    public String explainToDeleteSQL(String sql) {
+        SQLDeleteStatement stmt = explainToDeleteSQLObject(sql);
+        
+        MappingVisitor visitor = this.createMappingVisitor(Collections.emptyList());
+        stmt.accept(visitor);
+        afterResole(visitor);
+
+        return toSQL(stmt);
+    }
+    
+    public String resolveTableName(Entity entity, List<Object> parameters) {
+        return entity.getTableName();
+    }
+    
+    public String resovleColumnName(Entity entity, Property property, List<Object> parameters) {
+        return property.getDbColumnName();
+    }
+
+    public SQLUpdateStatement explainToUpdateSQLObject(String sql) {
+        return provider.explainToUpdateSQLObject(this, sql);
+    }
+
+    public String explainToUpdateSQL(String sql) {
+        SQLUpdateStatement stmt = explainToUpdateSQLObject(sql);
+
+        MappingVisitor visitor = this.createMappingVisitor(Collections.emptyList());
+        stmt.accept(visitor);
+        afterResole(visitor);
+
+        return toSQL(stmt);
+    }
+
+    public SQLInsertStatement explainToInsertSQLObject(String sql) {
+        return provider.explainToInsertSQLObject(this, sql);
+    }
+
+    public String explainToInsertSQL(String sql) {
+        SQLInsertStatement stmt = explainToInsertSQLObject(sql);
+
+        MappingVisitor visitor = this.createMappingVisitor(Collections.emptyList());
+        stmt.accept(visitor);
+        afterResole(visitor);
+
+        return toSQL(stmt);
+    }
+
+    public List<Object> exportParameters(SQLObject sqlObject) {
+        List<Object> parameters = new ArrayList<Object>();
+        exportParameters(sqlObject, parameters);
+        return parameters;
+    }
+
+    public void exportParameters(SQLObject sqlObject, List<Object> parameters) {
+        ExportParameterVisitor exporter = this.provider.createExportParameterVisitor(parameters);
+        sqlObject.accept(exporter);
+    }
+
+    public String toSQL(SQLObject sqlObject) {
+        return toSQL(sqlObject, false);
+    }
+
+    public String toSQL(SQLObject sqlObject, boolean exportParameter) {
+        if (exportParameter) {
+            exportParameters(sqlObject);
+        }
+
+        StringBuilder out = new StringBuilder();
+        SQLASTOutputVisitor outputVisitor = createOutputVisitor(out);
+        sqlObject.accept(outputVisitor);
+
+        return out.toString();
+    }
+
+    public List<Map<String, Object>> select(Connection conn, String sql, List<Object> parameters) throws SQLException {
+        SQLSelectQueryBlock sqlObject = this.explainToSelectSQLObject(sql);
+        exportParameters(sqlObject, parameters);
+        String rawSql = this.toSQL(sqlObject);
+        return JdbcUtils.executeQuery(conn, rawSql, parameters);
+    }
+
+    public int delete(Connection conn, String sql, List<Object> parameters) throws SQLException {
+        SQLDeleteStatement sqlObject = this.explainToDeleteSQLObject(sql);
+        exportParameters(sqlObject, parameters);
+        String rawSql = this.toSQL(sqlObject);
+        int updateCount = JdbcUtils.executeUpdate(conn, rawSql, parameters);
+        return updateCount;
+    }
+
+    public int update(Connection conn, String sql, List<Object> parameters) throws SQLException {
+        SQLUpdateStatement sqlObject = this.explainToUpdateSQLObject(sql);
+        exportParameters(sqlObject, parameters);
+        String rawSql = this.toSQL(sqlObject);
+        int updateCount = JdbcUtils.executeUpdate(conn, rawSql, parameters);
+        return updateCount;
+    }
+
+    public void insert(Connection conn, String sql, List<Object> parameters) throws SQLException {
+        SQLInsertStatement sqlObject = this.explainToInsertSQLObject(sql);
+        exportParameters(sqlObject, parameters);
+        String rawSql = this.toSQL(sqlObject);
+        JdbcUtils.execute(conn, rawSql, parameters);
+    }
+
+    public Connection getConnection() throws SQLException {
+        if (dataSource == null) {
+            throw new SQLException("datasource not init.");
+        }
+        return this.dataSource.getConnection();
+    }
+
+    public List<Map<String, Object>> select(String sql, List<Object> parameters) throws SQLException {
+        Connection conn = null;
+        try {
+            conn = getConnection();
+            return select(conn, sql, parameters);
+        } finally {
+            JdbcUtils.close(conn);
+        }
+    }
+
+    public int delete(String sql, List<Object> parameters) throws SQLException {
+        Connection conn = null;
+        try {
+            conn = getConnection();
+            return delete(conn, sql, parameters);
+        } finally {
+            JdbcUtils.close(conn);
+        }
+    }
+
+    public int update(String sql, List<Object> parameters) throws SQLException {
+        Connection conn = null;
+        try {
+            conn = getConnection();
+            return update(conn, sql, parameters);
+        } finally {
+            JdbcUtils.close(conn);
+        }
+    }
+
+    public void insert(String sql, List<Object> parameters) throws SQLException {
+        Connection conn = null;
+        try {
+            conn = getConnection();
+            insert(conn, sql, parameters);
+        } finally {
+            JdbcUtils.close(conn);
+        }
+    }
+}